 /*
  * iio/adc/max1363.c
  * Copyright (C) 2008-2010 Jonathan Cameron
  *
  * based on linux/drivers/i2c/chips/max123x
  * Copyright (C) 2002-2004 Stefan Eletzhofer
  *
  * based on linux/drivers/acron/char/pcf8583.c
  * Copyright (C) 2000 Russell King
  *
  * This program is free software; you can redistribute it and/or modify
  * it under the terms of the GNU General Public License version 2 as
  * published by the Free Software Foundation.
  *
  * max1363.c
  *
  * Partial support for max1363 and similar chips.
  *
  * Not currently implemented.
  *
  * - Control of internal reference.
  */

#include <linux/interrupt.h>
#include <linux/device.h>
#include <linux/kernel.h>
#include <linux/sysfs.h>
#include <linux/list.h>
#include <linux/i2c.h>
#include <linux/regulator/consumer.h>
#include <linux/slab.h>
#include <linux/err.h>

#include "../iio.h"
#include "../sysfs.h"

#include "../ring_generic.h"
#include "adc.h"
#include "max1363.h"

#define MAX1363_MODE_SINGLE(_num, _mask) {				\
		.conf = MAX1363_CHANNEL_SEL(_num)			\
			| MAX1363_CONFIG_SCAN_SINGLE_1			\
			| MAX1363_CONFIG_SE,				\
			.modemask = _mask,				\
			}

#define MAX1363_MODE_SCAN_TO_CHANNEL(_num, _mask) {			\
		.conf = MAX1363_CHANNEL_SEL(_num)			\
			| MAX1363_CONFIG_SCAN_TO_CS			\
			| MAX1363_CONFIG_SE,				\
			.modemask = _mask,				\
			}

/* note not available for max1363 hence naming */
#define MAX1236_MODE_SCAN_MID_TO_CHANNEL(_mid, _num, _mask) {		\
		.conf = MAX1363_CHANNEL_SEL(_num)			\
			| MAX1236_SCAN_MID_TO_CHANNEL			\
			| MAX1363_CONFIG_SE,				\
			.modemask = _mask				\
}

#define MAX1363_MODE_DIFF_SINGLE(_nump, _numm, _mask) {			\
		.conf = MAX1363_CHANNEL_SEL(_nump)			\
			| MAX1363_CONFIG_SCAN_SINGLE_1			\
			| MAX1363_CONFIG_DE,				\
			.modemask = _mask				\
			}

/* Can't think how to automate naming so specify for now */
#define MAX1363_MODE_DIFF_SCAN_TO_CHANNEL(_num, _numvals, _mask) {	\
		.conf = MAX1363_CHANNEL_SEL(_num)			\
			| MAX1363_CONFIG_SCAN_TO_CS			\
			| MAX1363_CONFIG_DE,				\
			.modemask = _mask				\
			}

/* note only available for max1363 hence naming */
#define MAX1236_MODE_DIFF_SCAN_MID_TO_CHANNEL(_num, _numvals, _mask) {	\
		.conf = MAX1363_CHANNEL_SEL(_num)			\
			| MAX1236_SCAN_MID_TO_CHANNEL			\
			| MAX1363_CONFIG_SE,				\
			.modemask = _mask				\
}

static const struct max1363_mode max1363_mode_table[] = {
	/* All of the single channel options first */
	MAX1363_MODE_SINGLE(0, 1 << 0),
	MAX1363_MODE_SINGLE(1, 1 << 1),
	MAX1363_MODE_SINGLE(2, 1 << 2),
	MAX1363_MODE_SINGLE(3, 1 << 3),
	MAX1363_MODE_SINGLE(4, 1 << 4),
	MAX1363_MODE_SINGLE(5, 1 << 5),
	MAX1363_MODE_SINGLE(6, 1 << 6),
	MAX1363_MODE_SINGLE(7, 1 << 7),
	MAX1363_MODE_SINGLE(8, 1 << 8),
	MAX1363_MODE_SINGLE(9, 1 << 9),
	MAX1363_MODE_SINGLE(10, 1 << 10),
	MAX1363_MODE_SINGLE(11, 1 << 11),

	MAX1363_MODE_DIFF_SINGLE(0, 1, 1 << 12),
	MAX1363_MODE_DIFF_SINGLE(2, 3, 1 << 13),
	MAX1363_MODE_DIFF_SINGLE(4, 5, 1 << 14),
	MAX1363_MODE_DIFF_SINGLE(6, 7, 1 << 15),
	MAX1363_MODE_DIFF_SINGLE(8, 9, 1 << 16),
	MAX1363_MODE_DIFF_SINGLE(10, 11, 1 << 17),
	MAX1363_MODE_DIFF_SINGLE(1, 0, 1 << 18),
	MAX1363_MODE_DIFF_SINGLE(3, 2, 1 << 19),
	MAX1363_MODE_DIFF_SINGLE(5, 4, 1 << 20),
	MAX1363_MODE_DIFF_SINGLE(7, 6, 1 << 21),
	MAX1363_MODE_DIFF_SINGLE(9, 8, 1 << 22),
	MAX1363_MODE_DIFF_SINGLE(11, 10, 1 << 23),

	/* The multichannel scans next */
	MAX1363_MODE_SCAN_TO_CHANNEL(1, 0x003),
	MAX1363_MODE_SCAN_TO_CHANNEL(2, 0x007),
	MAX1236_MODE_SCAN_MID_TO_CHANNEL(2, 3, 0x00C),
	MAX1363_MODE_SCAN_TO_CHANNEL(3, 0x00F),
	MAX1363_MODE_SCAN_TO_CHANNEL(4, 0x01F),
	MAX1363_MODE_SCAN_TO_CHANNEL(5, 0x03F),
	MAX1363_MODE_SCAN_TO_CHANNEL(6, 0x07F),
	MAX1236_MODE_SCAN_MID_TO_CHANNEL(6, 7, 0x0C0),
	MAX1363_MODE_SCAN_TO_CHANNEL(7, 0x0FF),
	MAX1236_MODE_SCAN_MID_TO_CHANNEL(6, 8, 0x1C0),
	MAX1363_MODE_SCAN_TO_CHANNEL(8, 0x1FF),
	MAX1236_MODE_SCAN_MID_TO_CHANNEL(6, 9, 0x3C0),
	MAX1363_MODE_SCAN_TO_CHANNEL(9, 0x3FF),
	MAX1236_MODE_SCAN_MID_TO_CHANNEL(6, 10, 0x7C0),
	MAX1363_MODE_SCAN_TO_CHANNEL(10, 0x7FF),
	MAX1236_MODE_SCAN_MID_TO_CHANNEL(6, 11, 0xFC0),
	MAX1363_MODE_SCAN_TO_CHANNEL(11, 0xFFF),

	MAX1363_MODE_DIFF_SCAN_TO_CHANNEL(2, 2, 0x003000),
	MAX1363_MODE_DIFF_SCAN_TO_CHANNEL(4, 3, 0x007000),
	MAX1363_MODE_DIFF_SCAN_TO_CHANNEL(6, 4, 0x00F000),
	MAX1236_MODE_DIFF_SCAN_MID_TO_CHANNEL(8, 2, 0x018000),
	MAX1363_MODE_DIFF_SCAN_TO_CHANNEL(8, 5, 0x01F000),
	MAX1236_MODE_DIFF_SCAN_MID_TO_CHANNEL(10, 3, 0x038000),
	MAX1363_MODE_DIFF_SCAN_TO_CHANNEL(10, 6, 0x3F000),
	MAX1363_MODE_DIFF_SCAN_TO_CHANNEL(3, 2, 0x0C0000),
	MAX1363_MODE_DIFF_SCAN_TO_CHANNEL(5, 3, 0x1C0000),
	MAX1363_MODE_DIFF_SCAN_TO_CHANNEL(7, 4, 0x3C0000),
	MAX1236_MODE_DIFF_SCAN_MID_TO_CHANNEL(9, 2, 0x600000),
	MAX1363_MODE_DIFF_SCAN_TO_CHANNEL(9, 5, 0x7C0000),
	MAX1236_MODE_DIFF_SCAN_MID_TO_CHANNEL(11, 3, 0xE00000),
	MAX1363_MODE_DIFF_SCAN_TO_CHANNEL(11, 6, 0xFC0000),
};

const struct max1363_mode
*max1363_match_mode(u32 mask, const struct max1363_chip_info *ci)
{
	int i;
	if (mask)
		for (i = 0; i < ci->num_modes; i++)
			if (!((~max1363_mode_table[ci->mode_list[i]].modemask) &
			      mask))
				return &max1363_mode_table[ci->mode_list[i]];
	return NULL;
}

static int max1363_write_basic_config(struct i2c_client *client,
				      unsigned char d1,
				      unsigned char d2)
{
	u8 tx_buf[2] = {d1, d2};

	return i2c_master_send(client, tx_buf, 2);
}

int max1363_set_scan_mode(struct max1363_state *st)
{
	st->configbyte &= ~(MAX1363_CHANNEL_SEL_MASK
			    | MAX1363_SCAN_MASK
			    | MAX1363_SE_DE_MASK);
	st->configbyte |= st->current_mode->conf;

	return max1363_write_basic_config(st->client,
					  st->setupbyte,
					  st->configbyte);
}

static int max1363_read_single_chan(struct iio_dev *indio_dev,
				    struct iio_chan_spec const *chan,
				    int *val,
				    long m)
{
	int ret = 0;
	s32 data;
	char rxbuf[2];
	long mask;
	struct max1363_state *st = iio_priv(indio_dev);
	struct i2c_client *client = st->client;

	mutex_lock(&indio_dev->mlock);
	/*
	 * If monitor mode is enabled, the method for reading a single
	 * channel will have to be rather different and has not yet
	 * been implemented.
	 */
	if (st->monitor_on) {
		ret = -EBUSY;
		goto error_ret;
	}

	/* If ring buffer capture is occurring, query the buffer */
<<<<<<< HEAD
	if (iio_ring_enabled(dev_info)) {
		mask = max1363_mode_table[this_attr->address].modemask;
=======
	if (iio_ring_enabled(indio_dev)) {
		mask = max1363_mode_table[chan->address].modemask;
>>>>>>> d762f438
		data = max1363_single_channel_from_ring(mask, st);
		if (data < 0) {
			ret = data;
			goto error_ret;
		}
	} else {
		/* Check to see if current scan mode is correct */
		if (st->current_mode != &max1363_mode_table[chan->address]) {
			/* Update scan mode if needed */
			st->current_mode = &max1363_mode_table[chan->address];
			ret = max1363_set_scan_mode(st);
			if (ret < 0)
				goto error_ret;
		}
		if (st->chip_info->bits != 8) {
			/* Get reading */
			data = i2c_master_recv(client, rxbuf, 2);
			if (data < 0) {
				ret = data;
				goto error_ret;
			}
			data = (s32)(rxbuf[1]) | ((s32)(rxbuf[0] & 0x0F)) << 8;
		} else {
			/* Get reading */
			data = i2c_master_recv(client, rxbuf, 1);
			if (data < 0) {
				ret = data;
				goto error_ret;
			}
			data = rxbuf[0];
		}
	}
	*val = data;
error_ret:
	mutex_unlock(&indio_dev->mlock);
	return ret;

}

static int max1363_read_raw(struct iio_dev *indio_dev,
			    struct iio_chan_spec const *chan,
			    int *val,
			    int *val2,
			    long m)
{
	struct max1363_state *st = iio_priv(indio_dev);
	int ret;
	switch (m) {
	case 0:
		ret = max1363_read_single_chan(indio_dev, chan, val, m);
		if (ret)
			return ret;
		return IIO_VAL_INT;
	case (1 << IIO_CHAN_INFO_SCALE_SHARED):
		if ((1 << (st->chip_info->bits + 1)) >
		    st->chip_info->int_vref_mv) {
			*val = 0;
			*val2 = 500000;
			return IIO_VAL_INT_PLUS_MICRO;
		} else {
			*val = (st->chip_info->int_vref_mv)
				>> st->chip_info->bits;
			return IIO_VAL_INT;
		}
	default:
		return -EINVAL;
	}
	return 0;
}

/* Applies to max1363 */
static const enum max1363_modes max1363_mode_list[] = {
	_s0, _s1, _s2, _s3,
	s0to1, s0to2, s0to3,
	d0m1, d2m3, d1m0, d3m2,
	d0m1to2m3, d1m0to3m2,
};

#define MAX1363_EV_M						\
	(IIO_EV_BIT(IIO_EV_TYPE_THRESH, IIO_EV_DIR_RISING)	\
	 | IIO_EV_BIT(IIO_EV_TYPE_THRESH, IIO_EV_DIR_FALLING))
#define MAX1363_INFO_MASK (1 << IIO_CHAN_INFO_SCALE_SHARED)

static struct iio_chan_spec max1363_channels[] = {
	IIO_CHAN(IIO_IN, 0, 1, 0, NULL, 0, 0, MAX1363_INFO_MASK,
		 _s0, 0, IIO_ST('u', 12, 16, 0), MAX1363_EV_M),
	IIO_CHAN(IIO_IN, 0, 1, 0, NULL, 1, 0, MAX1363_INFO_MASK,
		 _s1, 1, IIO_ST('u', 12, 16, 0), MAX1363_EV_M),
	IIO_CHAN(IIO_IN, 0, 1, 0, NULL, 2, 0, MAX1363_INFO_MASK,
		 _s2, 2, IIO_ST('u', 12, 16, 0), MAX1363_EV_M),
	IIO_CHAN(IIO_IN, 0, 1, 0, NULL, 3, 0, MAX1363_INFO_MASK,
		 _s3, 3, IIO_ST('u', 12, 16, 0), MAX1363_EV_M),
	IIO_CHAN(IIO_IN_DIFF, 0, 1, 0, NULL, 0, 1, MAX1363_INFO_MASK,
		 d0m1, 4, IIO_ST('s', 12, 16, 0), MAX1363_EV_M),
	IIO_CHAN(IIO_IN_DIFF, 0, 1, 0, NULL, 2, 3, MAX1363_INFO_MASK,
		 d2m3, 5, IIO_ST('s', 12, 16, 0), MAX1363_EV_M),
	IIO_CHAN(IIO_IN_DIFF, 0, 1, 0, NULL, 1, 0, MAX1363_INFO_MASK,
		 d1m0, 6, IIO_ST('s', 12, 16, 0), MAX1363_EV_M),
	IIO_CHAN(IIO_IN_DIFF, 0, 1, 0, NULL, 3, 2, MAX1363_INFO_MASK,
		 d3m2, 7, IIO_ST('s', 12, 16, 0), MAX1363_EV_M),
	IIO_CHAN_SOFT_TIMESTAMP(8)
};

static struct iio_chan_spec max1361_channels[] = {
	IIO_CHAN(IIO_IN, 0, 1, 0, NULL, 0, 0, MAX1363_INFO_MASK,
		 _s0, 0, IIO_ST('u', 10, 16, 0), MAX1363_EV_M),
	IIO_CHAN(IIO_IN, 0, 1, 0, NULL, 1, 0, MAX1363_INFO_MASK,
		 _s1, 1, IIO_ST('u', 10, 16, 0), MAX1363_EV_M),
	IIO_CHAN(IIO_IN, 0, 1, 0, NULL, 2, 0, MAX1363_INFO_MASK,
		 _s2, 2, IIO_ST('u', 10, 16, 0), MAX1363_EV_M),
	IIO_CHAN(IIO_IN, 0, 1, 0, NULL, 3, 0, MAX1363_INFO_MASK,
		 _s3, 3, IIO_ST('u', 10, 16, 0), MAX1363_EV_M),
	IIO_CHAN(IIO_IN_DIFF, 0, 1, 0, NULL, 0, 1, MAX1363_INFO_MASK,
		 d0m1, 4, IIO_ST('s', 10, 16, 0), MAX1363_EV_M),
	IIO_CHAN(IIO_IN_DIFF, 0, 1, 0, NULL, 2, 3, MAX1363_INFO_MASK,
		 d2m3, 5, IIO_ST('s', 10, 16, 0), MAX1363_EV_M),
	IIO_CHAN(IIO_IN_DIFF, 0, 1, 0, NULL, 1, 0, MAX1363_INFO_MASK,
		 d1m0, 6, IIO_ST('s', 10, 16, 0), MAX1363_EV_M),
	IIO_CHAN(IIO_IN_DIFF, 0, 1, 0, NULL, 3, 2, MAX1363_INFO_MASK,
		 d3m2, 7, IIO_ST('s', 10, 16, 0), MAX1363_EV_M),
	IIO_CHAN_SOFT_TIMESTAMP(8)
};

#define MAX1363_CHAN_U(num, address, scan_index, bits)		\
	IIO_CHAN(IIO_IN, 0, 1, 0, NULL, num, 0, MAX1363_INFO_MASK,	\
		 address, scan_index, IIO_ST('u', bits,		\
					     (bits == 8) ? 8 : 16, 0), 0)
/* bipolar channel */
#define MAX1363_CHAN_B(num, num2, address, scan_index, bits)		\
	IIO_CHAN(IIO_IN_DIFF, 0, 1, 0, NULL, num, num2, MAX1363_INFO_MASK,\
		 address, scan_index, IIO_ST('s', bits,		\
					     (bits == 8) ? 8 : 16, 0), 0)

#define MAX1363_4X_CHANS(bits) {		\
	MAX1363_CHAN_U(0, _s0, 0, bits),	\
	MAX1363_CHAN_U(1, _s1, 1, bits),	\
	MAX1363_CHAN_U(2, _s2, 2, bits),	\
	MAX1363_CHAN_U(3, _s3, 3, bits),	\
	MAX1363_CHAN_B(0, 1, d0m1, 4, bits),	\
	MAX1363_CHAN_B(2, 3, d2m3, 5, bits),	\
	MAX1363_CHAN_B(1, 0, d1m0, 6, bits),	\
	MAX1363_CHAN_B(3, 2, d3m2, 7, bits),	\
	IIO_CHAN_SOFT_TIMESTAMP(8)		\
	}

static struct iio_chan_spec max1036_channels[] = MAX1363_4X_CHANS(8);
static struct iio_chan_spec max1136_channels[] = MAX1363_4X_CHANS(10);
static struct iio_chan_spec max1236_channels[] = MAX1363_4X_CHANS(12);

/* Appies to max1236, max1237 */
static const enum max1363_modes max1236_mode_list[] = {
	_s0, _s1, _s2, _s3,
	s0to1, s0to2, s0to3,
	d0m1, d2m3, d1m0, d3m2,
	d0m1to2m3, d1m0to3m2,
	s2to3,
};

/* Applies to max1238, max1239 */
static const enum max1363_modes max1238_mode_list[] = {
	_s0, _s1, _s2, _s3, _s4, _s5, _s6, _s7, _s8, _s9, _s10, _s11,
	s0to1, s0to2, s0to3, s0to4, s0to5, s0to6,
	s0to7, s0to8, s0to9, s0to10, s0to11,
	d0m1, d2m3, d4m5, d6m7, d8m9, d10m11,
	d1m0, d3m2, d5m4, d7m6, d9m8, d11m10,
	d0m1to2m3, d0m1to4m5, d0m1to6m7, d0m1to8m9, d0m1to10m11,
	d1m0to3m2, d1m0to5m4, d1m0to7m6, d1m0to9m8, d1m0to11m10,
	s6to7, s6to8, s6to9, s6to10, s6to11,
	d6m7to8m9, d6m7to10m11, d7m6to9m8, d7m6to11m10,
};

#define MAX1363_12X_CHANS(bits) {			\
	MAX1363_CHAN_U(0, _s0, 0, bits),		\
	MAX1363_CHAN_U(1, _s1, 1, bits),		\
	MAX1363_CHAN_U(2, _s2, 2, bits),		\
	MAX1363_CHAN_U(3, _s3, 3, bits),		\
	MAX1363_CHAN_U(4, _s4, 4, bits),		\
	MAX1363_CHAN_U(5, _s5, 5, bits),		\
	MAX1363_CHAN_U(6, _s6, 6, bits),		\
	MAX1363_CHAN_U(7, _s7, 7, bits),		\
	MAX1363_CHAN_U(8, _s8, 8, bits),		\
	MAX1363_CHAN_U(9, _s9, 9, bits),		\
	MAX1363_CHAN_U(10, _s10, 10, bits),		\
	MAX1363_CHAN_U(11, _s11, 11, bits),		\
	MAX1363_CHAN_B(0, 1, d0m1, 12, bits),		\
	MAX1363_CHAN_B(2, 3, d2m3, 13, bits),		\
	MAX1363_CHAN_B(4, 5, d4m5, 14, bits),		\
	MAX1363_CHAN_B(6, 7, d6m7, 15, bits),		\
	MAX1363_CHAN_B(8, 9, d8m9, 16, bits),		\
	MAX1363_CHAN_B(10, 11, d10m11, 17, bits),	\
	MAX1363_CHAN_B(1, 0, d1m0, 18, bits),		\
	MAX1363_CHAN_B(3, 2, d3m2, 19, bits),		\
	MAX1363_CHAN_B(5, 4, d5m4, 20, bits),		\
	MAX1363_CHAN_B(7, 6, d7m6, 21, bits),		\
	MAX1363_CHAN_B(9, 8, d9m8, 22, bits),		\
	MAX1363_CHAN_B(11, 10, d11m10, 23, bits),	\
	IIO_CHAN_SOFT_TIMESTAMP(24)			\
	}
static struct iio_chan_spec max1038_channels[] = MAX1363_12X_CHANS(8);
static struct iio_chan_spec max1138_channels[] = MAX1363_12X_CHANS(10);
static struct iio_chan_spec max1238_channels[] = MAX1363_12X_CHANS(12);

static const enum max1363_modes max11607_mode_list[] = {
	_s0, _s1, _s2, _s3,
	s0to1, s0to2, s0to3,
	s2to3,
	d0m1, d2m3, d1m0, d3m2,
	d0m1to2m3, d1m0to3m2,
};

static const enum max1363_modes max11608_mode_list[] = {
	_s0, _s1, _s2, _s3, _s4, _s5, _s6, _s7,
	s0to1, s0to2, s0to3, s0to4, s0to5, s0to6, s0to7,
	s6to7,
	d0m1, d2m3, d4m5, d6m7,
	d1m0, d3m2, d5m4, d7m6,
	d0m1to2m3, d0m1to4m5, d0m1to6m7,
	d1m0to3m2, d1m0to5m4, d1m0to7m6,
};

#define MAX1363_8X_CHANS(bits) {				\
		MAX1363_CHAN_U(0, _s0, 0, bits),		\
			MAX1363_CHAN_U(1, _s1, 1, bits),	\
			MAX1363_CHAN_U(2, _s2, 2, bits),	\
			MAX1363_CHAN_U(3, _s3, 3, bits),	\
			MAX1363_CHAN_U(4, _s4, 4, bits),	\
			MAX1363_CHAN_U(5, _s5, 5, bits),	\
			MAX1363_CHAN_U(6, _s6, 6, bits),	\
			MAX1363_CHAN_U(7, _s7, 7, bits),	\
			MAX1363_CHAN_B(0, 1, d0m1, 8, bits),	\
			MAX1363_CHAN_B(2, 3, d2m3, 9, bits),	\
			MAX1363_CHAN_B(4, 5, d4m5, 10, bits),	\
			MAX1363_CHAN_B(6, 7, d6m7, 11, bits),	\
			MAX1363_CHAN_B(1, 0, d1m0, 12, bits),	\
			MAX1363_CHAN_B(3, 2, d3m2, 13, bits),	\
			MAX1363_CHAN_B(5, 4, d5m4, 14, bits),	\
			MAX1363_CHAN_B(7, 6, d7m6, 15, bits),	\
			IIO_CHAN_SOFT_TIMESTAMP(16)		\
		}
static struct iio_chan_spec max11602_channels[] = MAX1363_8X_CHANS(8);
static struct iio_chan_spec max11608_channels[] = MAX1363_8X_CHANS(10);
static struct iio_chan_spec max11614_channels[] = MAX1363_8X_CHANS(12);

static const enum max1363_modes max11644_mode_list[] = {
	_s0, _s1, s0to1, d0m1, d1m0,
};

#define MAX1363_2X_CHANS(bits) {			\
	MAX1363_CHAN_U(0, _s0, 0, bits),		\
	MAX1363_CHAN_U(1, _s1, 1, bits),		\
	MAX1363_CHAN_B(0, 1, d0m1, 2, bits),		\
	MAX1363_CHAN_B(1, 0, d1m0, 3, bits),		\
	IIO_CHAN_SOFT_TIMESTAMP(4)			\
	}

static struct iio_chan_spec max11646_channels[] = MAX1363_2X_CHANS(10);
static struct iio_chan_spec max11644_channels[] = MAX1363_2X_CHANS(12);

enum { max1361,
       max1362,
       max1363,
       max1364,
       max1036,
       max1037,
       max1038,
       max1039,
       max1136,
       max1137,
       max1138,
       max1139,
       max1236,
       max1237,
       max1238,
       max1239,
       max11600,
       max11601,
       max11602,
       max11603,
       max11604,
       max11605,
       max11606,
       max11607,
       max11608,
       max11609,
       max11610,
       max11611,
       max11612,
       max11613,
       max11614,
       max11615,
       max11616,
       max11617,
       max11644,
       max11645,
       max11646,
       max11647
};

static const int max1363_monitor_speeds[] = { 133000, 665000, 33300, 16600,
					      8300, 4200, 2000, 1000 };

static ssize_t max1363_monitor_show_freq(struct device *dev,
					struct device_attribute *attr,
					char *buf)
{
	struct max1363_state *st = iio_priv(dev_get_drvdata(dev));
	return sprintf(buf, "%d\n", max1363_monitor_speeds[st->monitor_speed]);
}

static ssize_t max1363_monitor_store_freq(struct device *dev,
					struct device_attribute *attr,
					const char *buf,
					size_t len)
{
	struct iio_dev *indio_dev = dev_get_drvdata(dev);
	struct max1363_state *st = iio_priv(indio_dev);
	int i, ret;
	unsigned long val;
	bool found = false;

	ret = strict_strtoul(buf, 10, &val);
	if (ret)
		return -EINVAL;
	for (i = 0; i < ARRAY_SIZE(max1363_monitor_speeds); i++)
		if (val == max1363_monitor_speeds[i]) {
			found = true;
			break;
		}
	if (!found)
		return -EINVAL;

	mutex_lock(&indio_dev->mlock);
	st->monitor_speed = i;
	mutex_unlock(&indio_dev->mlock);

	return 0;
}

static IIO_DEV_ATTR_SAMP_FREQ(S_IRUGO | S_IWUSR,
			max1363_monitor_show_freq,
			max1363_monitor_store_freq);

static IIO_CONST_ATTR(sampling_frequency_available,
		"133000 665000 33300 16600 8300 4200 2000 1000");

static int max1363_read_thresh(struct iio_dev *indio_dev,
			       int event_code,
			       int *val)
{
	struct max1363_state *st = iio_priv(indio_dev);
	if (IIO_EVENT_CODE_EXTRACT_DIR(event_code) == IIO_EV_DIR_FALLING)
		*val = st->thresh_low[IIO_EVENT_CODE_EXTRACT_NUM(event_code)];
	else
		*val = st->thresh_high[IIO_EVENT_CODE_EXTRACT_NUM(event_code)];
	return 0;
}

static int max1363_write_thresh(struct iio_dev *indio_dev,
				int event_code,
				int val)
{
	struct max1363_state *st = iio_priv(indio_dev);
	/* make it handle signed correctly as well */
	switch (st->chip_info->bits) {
	case 10:
		if (val > 0x3FF)
			return -EINVAL;
		break;
	case 12:
		if (val > 0xFFF)
			return -EINVAL;
		break;
	}

	switch (IIO_EVENT_CODE_EXTRACT_DIR(event_code)) {
	case IIO_EV_DIR_FALLING:
		st->thresh_low[IIO_EVENT_CODE_EXTRACT_NUM(event_code)] = val;
		break;
	case IIO_EV_DIR_RISING:
		st->thresh_high[IIO_EVENT_CODE_EXTRACT_NUM(event_code)] = val;
		break;
	}

	return 0;
}

static const int max1363_event_codes[] = {
	IIO_EVENT_CODE_IN_LOW_THRESH(3), IIO_EVENT_CODE_IN_HIGH_THRESH(3),
	IIO_EVENT_CODE_IN_LOW_THRESH(2), IIO_EVENT_CODE_IN_HIGH_THRESH(2),
	IIO_EVENT_CODE_IN_LOW_THRESH(1), IIO_EVENT_CODE_IN_HIGH_THRESH(1),
	IIO_EVENT_CODE_IN_LOW_THRESH(0), IIO_EVENT_CODE_IN_HIGH_THRESH(0)
};

static irqreturn_t max1363_event_handler(int irq, void *private)
{
	struct iio_dev *indio_dev = private;
	struct max1363_state *st = iio_priv(indio_dev);
	s64 timestamp = iio_get_time_ns();
	unsigned long mask, loc;
	u8 rx;
	u8 tx[2] = { st->setupbyte,
		     MAX1363_MON_INT_ENABLE | (st->monitor_speed << 1) | 0xF0 };

	i2c_master_recv(st->client, &rx, 1);
	mask = rx;
	for_each_set_bit(loc, &mask, 8)
		iio_push_event(indio_dev, 0, max1363_event_codes[loc],
			       timestamp);
	i2c_master_send(st->client, tx, 2);

	return IRQ_HANDLED;
}

static int max1363_read_event_config(struct iio_dev *indio_dev,
				     int event_code)
{
	struct max1363_state *st = iio_priv(indio_dev);

	int val;
	int number = IIO_EVENT_CODE_EXTRACT_NUM(event_code);
	mutex_lock(&indio_dev->mlock);
	if (IIO_EVENT_CODE_EXTRACT_DIR(event_code) == IIO_EV_DIR_FALLING)
		val = (1 << number) & st->mask_low;
	else
		val = (1 << number) & st->mask_high;
	mutex_unlock(&indio_dev->mlock);

	return val;
}

static int max1363_monitor_mode_update(struct max1363_state *st, int enabled)
{
	u8 *tx_buf;
	int ret, i = 3, j;
	unsigned long numelements;
	int len;
	long modemask;

	if (!enabled) {
		/* transition to ring capture is not currently supported */
		st->setupbyte &= ~MAX1363_SETUP_MONITOR_SETUP;
		st->configbyte &= ~MAX1363_SCAN_MASK;
		st->monitor_on = false;
		return max1363_write_basic_config(st->client,
						st->setupbyte,
						st->configbyte);
	}

	/* Ensure we are in the relevant mode */
	st->setupbyte |= MAX1363_SETUP_MONITOR_SETUP;
	st->configbyte &= ~(MAX1363_CHANNEL_SEL_MASK
			    | MAX1363_SCAN_MASK
			| MAX1363_SE_DE_MASK);
	st->configbyte |= MAX1363_CONFIG_SCAN_MONITOR_MODE;
	if ((st->mask_low | st->mask_high) & 0x0F) {
		st->configbyte |= max1363_mode_table[s0to3].conf;
		modemask = max1363_mode_table[s0to3].modemask;
	} else if ((st->mask_low | st->mask_high) & 0x30) {
		st->configbyte |= max1363_mode_table[d0m1to2m3].conf;
		modemask = max1363_mode_table[d0m1to2m3].modemask;
	} else {
		st->configbyte |= max1363_mode_table[d1m0to3m2].conf;
		modemask = max1363_mode_table[d1m0to3m2].modemask;
	}
	numelements = hweight_long(modemask);
	len = 3 * numelements + 3;
	tx_buf = kmalloc(len, GFP_KERNEL);
	if (!tx_buf) {
		ret = -ENOMEM;
		goto error_ret;
	}
	tx_buf[0] = st->configbyte;
	tx_buf[1] = st->setupbyte;
	tx_buf[2] = (st->monitor_speed << 1);

	/*
	 * So we need to do yet another bit of nefarious scan mode
	 * setup to match what we need.
	 */
	for (j = 0; j < 8; j++)
		if (modemask & (1 << j)) {
			/* Establish the mode is in the scan */
			if (st->mask_low & (1 << j)) {
				tx_buf[i] = (st->thresh_low[j] >> 4) & 0xFF;
				tx_buf[i + 1] = (st->thresh_low[j] << 4) & 0xF0;
			} else if (j < 4) {
				tx_buf[i] = 0;
				tx_buf[i + 1] = 0;
			} else {
				tx_buf[i] = 0x80;
				tx_buf[i + 1] = 0;
			}
			if (st->mask_high & (1 << j)) {
				tx_buf[i + 1] |=
					(st->thresh_high[j] >> 8) & 0x0F;
				tx_buf[i + 2] = st->thresh_high[j] & 0xFF;
			} else if (j < 4) {
				tx_buf[i + 1] |= 0x0F;
				tx_buf[i + 2] = 0xFF;
			} else {
				tx_buf[i + 1] |= 0x07;
				tx_buf[i + 2] = 0xFF;
			}
			i += 3;
		}


	ret = i2c_master_send(st->client, tx_buf, len);
	if (ret < 0)
		goto error_ret;
	if (ret != len) {
		ret = -EIO;
		goto error_ret;
	}

	/*
	 * Now that we hopefully have sensible thresholds in place it is
	 * time to turn the interrupts on.
	 * It is unclear from the data sheet if this should be necessary
	 * (i.e. whether monitor mode setup is atomic) but it appears to
	 * be in practice.
	 */
	tx_buf[0] = st->setupbyte;
	tx_buf[1] = MAX1363_MON_INT_ENABLE | (st->monitor_speed << 1) | 0xF0;
	ret = i2c_master_send(st->client, tx_buf, 2);
	if (ret < 0)
		goto error_ret;
	if (ret != 2) {
		ret = -EIO;
		goto error_ret;
	}
	ret = 0;
	st->monitor_on = true;
error_ret:

	kfree(tx_buf);

	return ret;
}

/*
 * To keep this manageable we always use one of 3 scan modes.
 * Scan 0...3, 0-1,2-3 and 1-0,3-2
 */

static inline int __max1363_check_event_mask(int thismask, int checkmask)
{
	int ret = 0;
	/* Is it unipolar */
	if (thismask < 4) {
		if (checkmask & ~0x0F) {
			ret = -EBUSY;
			goto error_ret;
		}
	} else if (thismask < 6) {
		if (checkmask & ~0x30) {
			ret = -EBUSY;
			goto error_ret;
		}
	} else if (checkmask & ~0xC0)
		ret = -EBUSY;
error_ret:
	return ret;
}

static int max1363_write_event_config(struct iio_dev *indio_dev,
				      int event_code,
				      int state)
{
	int ret = 0;
	struct max1363_state *st = iio_priv(indio_dev);
	u16 unifiedmask;
	int number = IIO_EVENT_CODE_EXTRACT_NUM(event_code);

	mutex_lock(&indio_dev->mlock);
	unifiedmask = st->mask_low | st->mask_high;
	if (IIO_EVENT_CODE_EXTRACT_DIR(event_code) == IIO_EV_DIR_FALLING) {

		if (state == 0)
			st->mask_low &= ~(1 << number);
		else {
			ret = __max1363_check_event_mask((1 << number),
							 unifiedmask);
			if (ret)
				goto error_ret;
			st->mask_low |= (1 << number);
		}
	} else {
		if (state == 0)
			st->mask_high &= ~(1 << number);
		else {
			ret = __max1363_check_event_mask((1 << number),
							 unifiedmask);
			if (ret)
				goto error_ret;
			st->mask_high |= (1 << number);
		}
	}

	max1363_monitor_mode_update(st, !!(st->mask_high | st->mask_low));
error_ret:
	mutex_unlock(&indio_dev->mlock);

	return ret;
}

/*
 * As with scan_elements, only certain sets of these can
 * be combined.
 */
static struct attribute *max1363_event_attributes[] = {
	&iio_dev_attr_sampling_frequency.dev_attr.attr,
	&iio_const_attr_sampling_frequency_available.dev_attr.attr,
	NULL,
};

static struct attribute_group max1363_event_attribute_group = {
	.attrs = max1363_event_attributes,
};

#define MAX1363_EVENT_FUNCS						\


static const struct iio_info max1238_info = {
	.read_raw = &max1363_read_raw,
	.driver_module = THIS_MODULE,
};

static const struct iio_info max1363_info = {
	.read_event_value = &max1363_read_thresh,
	.write_event_value = &max1363_write_thresh,
	.read_event_config = &max1363_read_event_config,
	.write_event_config = &max1363_write_event_config,
	.read_raw = &max1363_read_raw,
	.driver_module = THIS_MODULE,
	.num_interrupt_lines = 1,
	.event_attrs = &max1363_event_attribute_group,
};

/* max1363 and max1368 tested - rest from data sheet */
static const struct max1363_chip_info max1363_chip_info_tbl[] = {
	[max1361] = {
		.bits = 10,
		.int_vref_mv = 2048,
		.mode_list = max1363_mode_list,
		.num_modes = ARRAY_SIZE(max1363_mode_list),
		.default_mode = s0to3,
		.channels = max1361_channels,
		.num_channels = ARRAY_SIZE(max1361_channels),
		.info = &max1363_info,
	},
	[max1362] = {
		.bits = 10,
		.int_vref_mv = 4096,
		.mode_list = max1363_mode_list,
		.num_modes = ARRAY_SIZE(max1363_mode_list),
		.default_mode = s0to3,
		.channels = max1361_channels,
		.num_channels = ARRAY_SIZE(max1361_channels),
		.info = &max1363_info,
	},
	[max1363] = {
		.bits = 12,
		.int_vref_mv = 2048,
		.mode_list = max1363_mode_list,
		.num_modes = ARRAY_SIZE(max1363_mode_list),
		.default_mode = s0to3,
		.channels = max1363_channels,
		.num_channels = ARRAY_SIZE(max1363_channels),
		.info = &max1363_info,
	},
	[max1364] = {
		.bits = 12,
		.int_vref_mv = 4096,
		.mode_list = max1363_mode_list,
		.num_modes = ARRAY_SIZE(max1363_mode_list),
		.default_mode = s0to3,
		.channels = max1363_channels,
		.num_channels = ARRAY_SIZE(max1363_channels),
		.info = &max1363_info,
	},
	[max1036] = {
		.bits = 8,
		.int_vref_mv = 4096,
		.mode_list = max1236_mode_list,
		.num_modes = ARRAY_SIZE(max1236_mode_list),
		.default_mode = s0to3,
		.info = &max1238_info,
		.channels = max1036_channels,
		.num_channels = ARRAY_SIZE(max1036_channels),
	},
	[max1037] = {
		.bits = 8,
		.int_vref_mv = 2048,
		.mode_list = max1236_mode_list,
		.num_modes = ARRAY_SIZE(max1236_mode_list),
		.default_mode = s0to3,
		.info = &max1238_info,
		.channels = max1036_channels,
		.num_channels = ARRAY_SIZE(max1036_channels),
	},
	[max1038] = {
		.bits = 8,
		.int_vref_mv = 4096,
		.mode_list = max1238_mode_list,
		.num_modes = ARRAY_SIZE(max1238_mode_list),
		.default_mode = s0to11,
		.info = &max1238_info,
		.channels = max1038_channels,
		.num_channels = ARRAY_SIZE(max1038_channels),
	},
	[max1039] = {
		.bits = 8,
		.int_vref_mv = 2048,
		.mode_list = max1238_mode_list,
		.num_modes = ARRAY_SIZE(max1238_mode_list),
		.default_mode = s0to11,
		.info = &max1238_info,
		.channels = max1038_channels,
		.num_channels = ARRAY_SIZE(max1038_channels),
	},
	[max1136] = {
		.bits = 10,
		.int_vref_mv = 4096,
		.mode_list = max1236_mode_list,
		.num_modes = ARRAY_SIZE(max1236_mode_list),
		.default_mode = s0to3,
		.info = &max1238_info,
		.channels = max1136_channels,
		.num_channels = ARRAY_SIZE(max1136_channels),
	},
	[max1137] = {
		.bits = 10,
		.int_vref_mv = 2048,
		.mode_list = max1236_mode_list,
		.num_modes = ARRAY_SIZE(max1236_mode_list),
		.default_mode = s0to3,
		.info = &max1238_info,
		.channels = max1136_channels,
		.num_channels = ARRAY_SIZE(max1136_channels),
	},
	[max1138] = {
		.bits = 10,
		.int_vref_mv = 4096,
		.mode_list = max1238_mode_list,
		.num_modes = ARRAY_SIZE(max1238_mode_list),
		.default_mode = s0to11,
		.info = &max1238_info,
		.channels = max1138_channels,
		.num_channels = ARRAY_SIZE(max1138_channels),
	},
	[max1139] = {
		.bits = 10,
		.int_vref_mv = 2048,
		.mode_list = max1238_mode_list,
		.num_modes = ARRAY_SIZE(max1238_mode_list),
		.default_mode = s0to11,
		.info = &max1238_info,
		.channels = max1138_channels,
		.num_channels = ARRAY_SIZE(max1138_channels),
	},
	[max1236] = {
		.bits = 12,
		.int_vref_mv = 4096,
		.mode_list = max1236_mode_list,
		.num_modes = ARRAY_SIZE(max1236_mode_list),
		.default_mode = s0to3,
		.info = &max1238_info,
		.channels = max1236_channels,
		.num_channels = ARRAY_SIZE(max1236_channels),
	},
	[max1237] = {
		.bits = 12,
		.int_vref_mv = 2048,
		.mode_list = max1236_mode_list,
		.num_modes = ARRAY_SIZE(max1236_mode_list),
		.default_mode = s0to3,
		.info = &max1238_info,
		.channels = max1236_channels,
		.num_channels = ARRAY_SIZE(max1236_channels),
	},
	[max1238] = {
		.bits = 12,
		.int_vref_mv = 4096,
		.mode_list = max1238_mode_list,
		.num_modes = ARRAY_SIZE(max1238_mode_list),
		.default_mode = s0to11,
		.info = &max1238_info,
		.channels = max1238_channels,
		.num_channels = ARRAY_SIZE(max1238_channels),
	},
	[max1239] = {
		.bits = 12,
		.int_vref_mv = 2048,
		.mode_list = max1238_mode_list,
		.num_modes = ARRAY_SIZE(max1238_mode_list),
		.default_mode = s0to11,
		.info = &max1238_info,
		.channels = max1238_channels,
		.num_channels = ARRAY_SIZE(max1238_channels),
	},
	[max11600] = {
		.bits = 8,
		.int_vref_mv = 4096,
		.mode_list = max11607_mode_list,
		.num_modes = ARRAY_SIZE(max11607_mode_list),
		.default_mode = s0to3,
		.info = &max1238_info,
		.channels = max1036_channels,
		.num_channels = ARRAY_SIZE(max1036_channels),
	},
	[max11601] = {
		.bits = 8,
		.int_vref_mv = 2048,
		.mode_list = max11607_mode_list,
		.num_modes = ARRAY_SIZE(max11607_mode_list),
		.default_mode = s0to3,
		.info = &max1238_info,
		.channels = max1036_channels,
		.num_channels = ARRAY_SIZE(max1036_channels),
	},
	[max11602] = {
		.bits = 8,
		.int_vref_mv = 4096,
		.mode_list = max11608_mode_list,
		.num_modes = ARRAY_SIZE(max11608_mode_list),
		.default_mode = s0to7,
		.info = &max1238_info,
		.channels = max11602_channels,
		.num_channels = ARRAY_SIZE(max11602_channels),
	},
	[max11603] = {
		.bits = 8,
		.int_vref_mv = 2048,
		.mode_list = max11608_mode_list,
		.num_modes = ARRAY_SIZE(max11608_mode_list),
		.default_mode = s0to7,
		.info = &max1238_info,
		.channels = max11602_channels,
		.num_channels = ARRAY_SIZE(max11602_channels),
	},
	[max11604] = {
		.bits = 8,
		.int_vref_mv = 4098,
		.mode_list = max1238_mode_list,
		.num_modes = ARRAY_SIZE(max1238_mode_list),
		.default_mode = s0to11,
		.info = &max1238_info,
		.channels = max1238_channels,
		.num_channels = ARRAY_SIZE(max1238_channels),
	},
	[max11605] = {
		.bits = 8,
		.int_vref_mv = 2048,
		.mode_list = max1238_mode_list,
		.num_modes = ARRAY_SIZE(max1238_mode_list),
		.default_mode = s0to11,
		.info = &max1238_info,
		.channels = max1238_channels,
		.num_channels = ARRAY_SIZE(max1238_channels),
	},
	[max11606] = {
		.bits = 10,
		.int_vref_mv = 4096,
		.mode_list = max11607_mode_list,
		.num_modes = ARRAY_SIZE(max11607_mode_list),
		.default_mode = s0to3,
		.info = &max1238_info,
		.channels = max1136_channels,
		.num_channels = ARRAY_SIZE(max1136_channels),
	},
	[max11607] = {
		.bits = 10,
		.int_vref_mv = 2048,
		.mode_list = max11607_mode_list,
		.num_modes = ARRAY_SIZE(max11607_mode_list),
		.default_mode = s0to3,
		.info = &max1238_info,
		.channels = max1136_channels,
		.num_channels = ARRAY_SIZE(max1136_channels),
	},
	[max11608] = {
		.bits = 10,
		.int_vref_mv = 4096,
		.mode_list = max11608_mode_list,
		.num_modes = ARRAY_SIZE(max11608_mode_list),
		.default_mode = s0to7,
		.info = &max1238_info,
		.channels = max11608_channels,
		.num_channels = ARRAY_SIZE(max11608_channels),
	},
	[max11609] = {
		.bits = 10,
		.int_vref_mv = 2048,
		.mode_list = max11608_mode_list,
		.num_modes = ARRAY_SIZE(max11608_mode_list),
		.default_mode = s0to7,
		.info = &max1238_info,
		.channels = max11608_channels,
		.num_channels = ARRAY_SIZE(max11608_channels),
	},
	[max11610] = {
		.bits = 10,
		.int_vref_mv = 4098,
		.mode_list = max1238_mode_list,
		.num_modes = ARRAY_SIZE(max1238_mode_list),
		.default_mode = s0to11,
		.info = &max1238_info,
		.channels = max1238_channels,
		.num_channels = ARRAY_SIZE(max1238_channels),
	},
	[max11611] = {
		.bits = 10,
		.int_vref_mv = 2048,
		.mode_list = max1238_mode_list,
		.num_modes = ARRAY_SIZE(max1238_mode_list),
		.default_mode = s0to11,
		.info = &max1238_info,
		.channels = max1238_channels,
		.num_channels = ARRAY_SIZE(max1238_channels),
	},
	[max11612] = {
		.bits = 12,
		.int_vref_mv = 4096,
		.mode_list = max11607_mode_list,
		.num_modes = ARRAY_SIZE(max11607_mode_list),
		.default_mode = s0to3,
		.info = &max1238_info,
		.channels = max1363_channels,
		.num_channels = ARRAY_SIZE(max1363_channels),
	},
	[max11613] = {
		.bits = 12,
		.int_vref_mv = 2048,
		.mode_list = max11607_mode_list,
		.num_modes = ARRAY_SIZE(max11607_mode_list),
		.default_mode = s0to3,
		.info = &max1238_info,
		.channels = max1363_channels,
		.num_channels = ARRAY_SIZE(max1363_channels),
	},
	[max11614] = {
		.bits = 12,
		.int_vref_mv = 4096,
		.mode_list = max11608_mode_list,
		.num_modes = ARRAY_SIZE(max11608_mode_list),
		.default_mode = s0to7,
		.info = &max1238_info,
		.channels = max11614_channels,
		.num_channels = ARRAY_SIZE(max11614_channels),
	},
	[max11615] = {
		.bits = 12,
		.int_vref_mv = 2048,
		.mode_list = max11608_mode_list,
		.num_modes = ARRAY_SIZE(max11608_mode_list),
		.default_mode = s0to7,
		.info = &max1238_info,
		.channels = max11614_channels,
		.num_channels = ARRAY_SIZE(max11614_channels),
	},
	[max11616] = {
		.bits = 12,
		.int_vref_mv = 4098,
		.mode_list = max1238_mode_list,
		.num_modes = ARRAY_SIZE(max1238_mode_list),
		.default_mode = s0to11,
		.info = &max1238_info,
		.channels = max1238_channels,
		.num_channels = ARRAY_SIZE(max1238_channels),
	},
	[max11617] = {
		.bits = 12,
		.int_vref_mv = 2048,
		.mode_list = max1238_mode_list,
		.num_modes = ARRAY_SIZE(max1238_mode_list),
		.default_mode = s0to11,
		.info = &max1238_info,
		.channels = max1238_channels,
		.num_channels = ARRAY_SIZE(max1238_channels),
	},
	[max11644] = {
		.bits = 12,
		.int_vref_mv = 2048,
		.mode_list = max11644_mode_list,
		.num_modes = ARRAY_SIZE(max11644_mode_list),
		.default_mode = s0to1,
		.info = &max1238_info,
		.channels = max11644_channels,
		.num_channels = ARRAY_SIZE(max11644_channels),
	},
	[max11645] = {
		.bits = 12,
		.int_vref_mv = 4096,
		.mode_list = max11644_mode_list,
		.num_modes = ARRAY_SIZE(max11644_mode_list),
		.default_mode = s0to1,
		.info = &max1238_info,
		.channels = max11644_channels,
		.num_channels = ARRAY_SIZE(max11644_channels),
	},
	[max11646] = {
		.bits = 10,
		.int_vref_mv = 2048,
		.mode_list = max11644_mode_list,
		.num_modes = ARRAY_SIZE(max11644_mode_list),
		.default_mode = s0to1,
		.info = &max1238_info,
		.channels = max11646_channels,
		.num_channels = ARRAY_SIZE(max11646_channels),
	},
	[max11647] = {
		.bits = 10,
		.int_vref_mv = 4096,
		.mode_list = max11644_mode_list,
		.num_modes = ARRAY_SIZE(max11644_mode_list),
		.default_mode = s0to1,
		.info = &max1238_info,
		.channels = max11646_channels,
		.num_channels = ARRAY_SIZE(max11646_channels),
	},
};



static int max1363_initial_setup(struct max1363_state *st)
{
	st->setupbyte = MAX1363_SETUP_AIN3_IS_AIN3_REF_IS_VDD
		| MAX1363_SETUP_POWER_UP_INT_REF
		| MAX1363_SETUP_INT_CLOCK
		| MAX1363_SETUP_UNIPOLAR
		| MAX1363_SETUP_NORESET;

	/* Set scan mode writes the config anyway so wait until then*/
	st->setupbyte = MAX1363_SETUP_BYTE(st->setupbyte);
	st->current_mode = &max1363_mode_table[st->chip_info->default_mode];
	st->configbyte = MAX1363_CONFIG_BYTE(st->configbyte);

	return max1363_set_scan_mode(st);
}

static int __devinit max1363_probe(struct i2c_client *client,
				   const struct i2c_device_id *id)
{
	int ret, i, regdone = 0;
	struct max1363_state *st;
	struct iio_dev *indio_dev;
	struct regulator *reg;

	reg = regulator_get(&client->dev, "vcc");
	if (!IS_ERR(reg)) {
		ret = regulator_enable(reg);
		if (ret)
			goto error_put_reg;
	}

	indio_dev = iio_allocate_device(sizeof(struct max1363_state));
	if (indio_dev == NULL) {
		ret = -ENOMEM;
		goto error_disable_reg;
	}
	st = iio_priv(indio_dev);
	st->reg = reg;
	/* this is only used for device removal purposes */
	i2c_set_clientdata(client, indio_dev);

	st->chip_info = &max1363_chip_info_tbl[id->driver_data];
	st->client = client;

	indio_dev->available_scan_masks
		= kzalloc(sizeof(*indio_dev->available_scan_masks)*
			  (st->chip_info->num_modes + 1), GFP_KERNEL);
	if (!indio_dev->available_scan_masks) {
		ret = -ENOMEM;
		goto error_free_device;
	}

	for (i = 0; i < st->chip_info->num_modes; i++)
		indio_dev->available_scan_masks[i] =
			max1363_mode_table[st->chip_info->mode_list[i]]
			.modemask;
	/* Estabilish that the iio_dev is a child of the i2c device */
	indio_dev->dev.parent = &client->dev;
	indio_dev->name = id->name;

	indio_dev->info = st->chip_info->info;
	indio_dev->modes = INDIO_DIRECT_MODE;
	ret = max1363_initial_setup(st);
	if (ret < 0)
		goto error_free_available_scan_masks;

	ret = max1363_register_ring_funcs_and_init(indio_dev);
	if (ret)
		goto error_free_available_scan_masks;

	ret = iio_device_register(indio_dev);
	if (ret)
		goto error_cleanup_ring;
	regdone = 1;
	ret = iio_ring_buffer_register_ex(indio_dev->ring, 0,
					  st->chip_info->channels,
					  st->chip_info->num_channels);
	if (ret)
		goto error_cleanup_ring;

	if (client->irq) {
		ret = request_threaded_irq(st->client->irq,
					   NULL,
					   &max1363_event_handler,
					   IRQF_TRIGGER_RISING | IRQF_ONESHOT,
					   "max1363_event",
					   indio_dev);

		if (ret)
			goto error_uninit_ring;
	}

	return 0;
error_uninit_ring:
	iio_ring_buffer_unregister(indio_dev->ring);
error_cleanup_ring:
	max1363_ring_cleanup(indio_dev);
error_free_available_scan_masks:
	kfree(indio_dev->available_scan_masks);
error_free_device:
	if (!regdone)
		iio_free_device(indio_dev);
	else
		iio_device_unregister(indio_dev);
error_disable_reg:
	if (!IS_ERR(st->reg))
		regulator_disable(st->reg);
error_put_reg:
	if (!IS_ERR(st->reg))
		regulator_put(st->reg);

	return ret;
}

static int max1363_remove(struct i2c_client *client)
{
	struct iio_dev *indio_dev = i2c_get_clientdata(client);
	struct max1363_state *st = iio_priv(indio_dev);
	struct regulator *reg = st->reg;

	if (client->irq)
		free_irq(st->client->irq, indio_dev);
	iio_ring_buffer_unregister(indio_dev->ring);
	max1363_ring_cleanup(indio_dev);
	kfree(indio_dev->available_scan_masks);
	if (!IS_ERR(reg)) {
		regulator_disable(reg);
		regulator_put(reg);
	}
	iio_device_unregister(indio_dev);

	return 0;
}

static const struct i2c_device_id max1363_id[] = {
	{ "max1361", max1361 },
	{ "max1362", max1362 },
	{ "max1363", max1363 },
	{ "max1364", max1364 },
	{ "max1036", max1036 },
	{ "max1037", max1037 },
	{ "max1038", max1038 },
	{ "max1039", max1039 },
	{ "max1136", max1136 },
	{ "max1137", max1137 },
	{ "max1138", max1138 },
	{ "max1139", max1139 },
	{ "max1236", max1236 },
	{ "max1237", max1237 },
	{ "max1238", max1238 },
	{ "max1239", max1239 },
	{ "max11600", max11600 },
	{ "max11601", max11601 },
	{ "max11602", max11602 },
	{ "max11603", max11603 },
	{ "max11604", max11604 },
	{ "max11605", max11605 },
	{ "max11606", max11606 },
	{ "max11607", max11607 },
	{ "max11608", max11608 },
	{ "max11609", max11609 },
	{ "max11610", max11610 },
	{ "max11611", max11611 },
	{ "max11612", max11612 },
	{ "max11613", max11613 },
	{ "max11614", max11614 },
	{ "max11615", max11615 },
	{ "max11616", max11616 },
	{ "max11617", max11617 },
	{}
};

MODULE_DEVICE_TABLE(i2c, max1363_id);

static struct i2c_driver max1363_driver = {
	.driver = {
		.name = "max1363",
	},
	.probe = max1363_probe,
	.remove = max1363_remove,
	.id_table = max1363_id,
};

static __init int max1363_init(void)
{
	return i2c_add_driver(&max1363_driver);
}

static __exit void max1363_exit(void)
{
	i2c_del_driver(&max1363_driver);
}

MODULE_AUTHOR("Jonathan Cameron <jic23@cam.ac.uk>");
MODULE_DESCRIPTION("Maxim 1363 ADC");
MODULE_LICENSE("GPL v2");

module_init(max1363_init);
module_exit(max1363_exit);<|MERGE_RESOLUTION|>--- conflicted
+++ resolved
@@ -203,13 +203,8 @@
 	}
 
 	/* If ring buffer capture is occurring, query the buffer */
-<<<<<<< HEAD
-	if (iio_ring_enabled(dev_info)) {
-		mask = max1363_mode_table[this_attr->address].modemask;
-=======
 	if (iio_ring_enabled(indio_dev)) {
 		mask = max1363_mode_table[chan->address].modemask;
->>>>>>> d762f438
 		data = max1363_single_channel_from_ring(mask, st);
 		if (data < 0) {
 			ret = data;
