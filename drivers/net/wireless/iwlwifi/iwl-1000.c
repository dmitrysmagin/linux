/******************************************************************************
 *
 * Copyright(c) 2008 - 2010 Intel Corporation. All rights reserved.
 *
 * This program is free software; you can redistribute it and/or modify it
 * under the terms of version 2 of the GNU General Public License as
 * published by the Free Software Foundation.
 *
 * This program is distributed in the hope that it will be useful, but WITHOUT
 * ANY WARRANTY; without even the implied warranty of MERCHANTABILITY or
 * FITNESS FOR A PARTICULAR PURPOSE.  See the GNU General Public License for
 * more details.
 *
 * You should have received a copy of the GNU General Public License along with
 * this program; if not, write to the Free Software Foundation, Inc.,
 * 51 Franklin Street, Fifth Floor, Boston, MA 02110, USA
 *
 * The full GNU General Public License is included in this distribution in the
 * file called LICENSE.
 *
 * Contact Information:
 *  Intel Linux Wireless <ilw@linux.intel.com>
 * Intel Corporation, 5200 N.E. Elam Young Parkway, Hillsboro, OR 97124-6497
 *
 *****************************************************************************/

#include <linux/kernel.h>
#include <linux/module.h>
#include <linux/init.h>
#include <linux/pci.h>
#include <linux/dma-mapping.h>
#include <linux/delay.h>
#include <linux/skbuff.h>
#include <linux/netdevice.h>
#include <linux/wireless.h>
#include <net/mac80211.h>
#include <linux/etherdevice.h>
#include <asm/unaligned.h>

#include "iwl-eeprom.h"
#include "iwl-dev.h"
#include "iwl-core.h"
#include "iwl-io.h"
#include "iwl-sta.h"
#include "iwl-helpers.h"
#include "iwl-5000-hw.h"
#include "iwl-agn-led.h"

/* Highest firmware API version supported */
#define IWL1000_UCODE_API_MAX 3

/* Lowest firmware API version supported */
#define IWL1000_UCODE_API_MIN 1

#define IWL1000_FW_PRE "iwlwifi-1000-"
#define _IWL1000_MODULE_FIRMWARE(api) IWL1000_FW_PRE #api ".ucode"
#define IWL1000_MODULE_FIRMWARE(api) _IWL1000_MODULE_FIRMWARE(api)


/*
 * For 1000, use advance thermal throttling critical temperature threshold,
 * but legacy thermal management implementation for now.
 * This is for the reason of 1000 uCode using advance thermal throttling API
 * but not implement ct_kill_exit based on ct_kill exit temperature
 * so the thermal throttling will still based on legacy thermal throttling
 * management.
 * The code here need to be modified once 1000 uCode has the advanced thermal
 * throttling algorithm in place
 */
static void iwl1000_set_ct_threshold(struct iwl_priv *priv)
{
	/* want Celsius */
	priv->hw_params.ct_kill_threshold = CT_KILL_THRESHOLD_LEGACY;
	priv->hw_params.ct_kill_exit_threshold = CT_KILL_EXIT_THRESHOLD;
}

/* NIC configuration for 1000 series */
static void iwl1000_nic_config(struct iwl_priv *priv)
{
	/* set CSR_HW_CONFIG_REG for uCode use */
	iwl_set_bit(priv, CSR_HW_IF_CONFIG_REG,
		    CSR_HW_IF_CONFIG_REG_BIT_RADIO_SI |
		    CSR_HW_IF_CONFIG_REG_BIT_MAC_SI);

	/* Setting digital SVR for 1000 card to 1.32V */
	/* locking is acquired in iwl_set_bits_mask_prph() function */
	iwl_set_bits_mask_prph(priv, APMG_DIGITAL_SVR_REG,
				APMG_SVR_DIGITAL_VOLTAGE_1_32,
				~APMG_SVR_VOLTAGE_CONFIG_BIT_MSK);
}

static struct iwl_sensitivity_ranges iwl1000_sensitivity = {
	.min_nrg_cck = 95,
	.max_nrg_cck = 0, /* not used, set to 0 */
	.auto_corr_min_ofdm = 90,
	.auto_corr_min_ofdm_mrc = 170,
	.auto_corr_min_ofdm_x1 = 120,
	.auto_corr_min_ofdm_mrc_x1 = 240,

	.auto_corr_max_ofdm = 120,
	.auto_corr_max_ofdm_mrc = 210,
	.auto_corr_max_ofdm_x1 = 155,
	.auto_corr_max_ofdm_mrc_x1 = 290,

	.auto_corr_min_cck = 125,
	.auto_corr_max_cck = 200,
	.auto_corr_min_cck_mrc = 170,
	.auto_corr_max_cck_mrc = 400,
	.nrg_th_cck = 95,
	.nrg_th_ofdm = 95,

	.barker_corr_th_min = 190,
	.barker_corr_th_min_mrc = 390,
	.nrg_th_cca = 62,
};

static int iwl1000_hw_set_hw_params(struct iwl_priv *priv)
{
	if (priv->cfg->mod_params->num_of_queues >= IWL_MIN_NUM_QUEUES &&
	    priv->cfg->mod_params->num_of_queues <= IWL50_NUM_QUEUES)
		priv->cfg->num_of_queues =
			priv->cfg->mod_params->num_of_queues;

	priv->hw_params.max_txq_num = priv->cfg->num_of_queues;
	priv->hw_params.dma_chnl_num = FH50_TCSR_CHNL_NUM;
	priv->hw_params.scd_bc_tbls_size =
			priv->cfg->num_of_queues *
			sizeof(struct iwl5000_scd_bc_tbl);
	priv->hw_params.tfd_size = sizeof(struct iwl_tfd);
	priv->hw_params.max_stations = IWL5000_STATION_COUNT;
	priv->hw_params.bcast_sta_id = IWL5000_BROADCAST_ID;

	priv->hw_params.max_data_size = IWL50_RTC_DATA_SIZE;
	priv->hw_params.max_inst_size = IWL50_RTC_INST_SIZE;

	priv->hw_params.max_bsm_size = 0;
	priv->hw_params.ht40_channel =  BIT(IEEE80211_BAND_2GHZ) |
					BIT(IEEE80211_BAND_5GHZ);
	priv->hw_params.rx_wrt_ptr_reg = FH_RSCSR_CHNL0_WPTR;

	priv->hw_params.tx_chains_num = num_of_ant(priv->cfg->valid_tx_ant);
	priv->hw_params.rx_chains_num = num_of_ant(priv->cfg->valid_rx_ant);
	priv->hw_params.valid_tx_ant = priv->cfg->valid_tx_ant;
	priv->hw_params.valid_rx_ant = priv->cfg->valid_rx_ant;

	if (priv->cfg->ops->lib->temp_ops.set_ct_kill)
		priv->cfg->ops->lib->temp_ops.set_ct_kill(priv);

	/* Set initial sensitivity parameters */
	/* Set initial calibration set */
	priv->hw_params.sens = &iwl1000_sensitivity;
	priv->hw_params.calib_init_cfg =
			BIT(IWL_CALIB_XTAL)		|
			BIT(IWL_CALIB_LO)		|
			BIT(IWL_CALIB_TX_IQ) 		|
			BIT(IWL_CALIB_TX_IQ_PERD)	|
			BIT(IWL_CALIB_BASE_BAND);

	return 0;
}

static struct iwl_lib_ops iwl1000_lib = {
	.set_hw_params = iwl1000_hw_set_hw_params,
	.txq_update_byte_cnt_tbl = iwl5000_txq_update_byte_cnt_tbl,
	.txq_inval_byte_cnt_tbl = iwl5000_txq_inval_byte_cnt_tbl,
	.txq_set_sched = iwl5000_txq_set_sched,
	.txq_agg_enable = iwl5000_txq_agg_enable,
	.txq_agg_disable = iwl5000_txq_agg_disable,
	.txq_attach_buf_to_tfd = iwl_hw_txq_attach_buf_to_tfd,
	.txq_free_tfd = iwl_hw_txq_free_tfd,
	.txq_init = iwl_hw_tx_queue_init,
	.rx_handler_setup = iwl5000_rx_handler_setup,
	.setup_deferred_work = iwl5000_setup_deferred_work,
	.is_valid_rtc_data_addr = iwl5000_hw_valid_rtc_data_addr,
	.load_ucode = iwl5000_load_ucode,
	.dump_nic_event_log = iwl_dump_nic_event_log,
	.dump_nic_error_log = iwl_dump_nic_error_log,
	.dump_csr = iwl_dump_csr,
<<<<<<< HEAD
=======
	.dump_fh = iwl_dump_fh,
>>>>>>> 5ffaf8a3
	.init_alive_start = iwl5000_init_alive_start,
	.alive_notify = iwl5000_alive_notify,
	.send_tx_power = iwl5000_send_tx_power,
	.update_chain_flags = iwl_update_chain_flags,
	.apm_ops = {
		.init = iwl_apm_init,
		.stop = iwl_apm_stop,
		.config = iwl1000_nic_config,
		.set_pwr_src = iwl_set_pwr_src,
	},
	.eeprom_ops = {
		.regulatory_bands = {
			EEPROM_5000_REG_BAND_1_CHANNELS,
			EEPROM_5000_REG_BAND_2_CHANNELS,
			EEPROM_5000_REG_BAND_3_CHANNELS,
			EEPROM_5000_REG_BAND_4_CHANNELS,
			EEPROM_5000_REG_BAND_5_CHANNELS,
			EEPROM_5000_REG_BAND_24_HT40_CHANNELS,
			EEPROM_5000_REG_BAND_52_HT40_CHANNELS
		},
		.verify_signature  = iwlcore_eeprom_verify_signature,
		.acquire_semaphore = iwlcore_eeprom_acquire_semaphore,
		.release_semaphore = iwlcore_eeprom_release_semaphore,
		.calib_version	= iwl5000_eeprom_calib_version,
		.query_addr = iwl5000_eeprom_query_addr,
	},
	.post_associate = iwl_post_associate,
	.isr = iwl_isr_ict,
	.config_ap = iwl_config_ap,
	.temp_ops = {
		.temperature = iwl5000_temperature,
		.set_ct_kill = iwl1000_set_ct_threshold,
	 },
	.add_bcast_station = iwl_add_bcast_station,
};

static const struct iwl_ops iwl1000_ops = {
	.ucode = &iwl5000_ucode,
	.lib = &iwl1000_lib,
	.hcmd = &iwl5000_hcmd,
	.utils = &iwl5000_hcmd_utils,
	.led = &iwlagn_led_ops,
};

struct iwl_cfg iwl1000_bgn_cfg = {
	.name = "1000 Series BGN",
	.fw_name_pre = IWL1000_FW_PRE,
	.ucode_api_max = IWL1000_UCODE_API_MAX,
	.ucode_api_min = IWL1000_UCODE_API_MIN,
	.sku = IWL_SKU_G|IWL_SKU_N,
	.ops = &iwl1000_ops,
	.eeprom_size = OTP_LOW_IMAGE_SIZE,
	.eeprom_ver = EEPROM_1000_EEPROM_VERSION,
	.eeprom_calib_ver = EEPROM_5000_TX_POWER_VERSION,
	.num_of_queues = IWL50_NUM_QUEUES,
	.num_of_ampdu_queues = IWL50_NUM_AMPDU_QUEUES,
	.mod_params = &iwl50_mod_params,
	.valid_tx_ant = ANT_A,
	.valid_rx_ant = ANT_AB,
	.pll_cfg_val = CSR50_ANA_PLL_CFG_VAL,
	.set_l0s = true,
	.use_bsm = false,
	.max_ll_items = OTP_MAX_LL_ITEMS_1000,
	.shadow_ram_support = false,
	.ht_greenfield_support = true,
	.led_compensation = 51,
	.use_rts_for_ht = true, /* use rts/cts protection */
	.chain_noise_num_beacons = IWL_CAL_NUM_BEACONS,
	.support_ct_kill_exit = true,
<<<<<<< HEAD
=======
	.plcp_delta_threshold = IWL_MAX_PLCP_ERR_THRESHOLD_DEF,
>>>>>>> 5ffaf8a3
};

struct iwl_cfg iwl1000_bg_cfg = {
	.name = "1000 Series BG",
	.fw_name_pre = IWL1000_FW_PRE,
	.ucode_api_max = IWL1000_UCODE_API_MAX,
	.ucode_api_min = IWL1000_UCODE_API_MIN,
	.sku = IWL_SKU_G,
	.ops = &iwl1000_ops,
	.eeprom_size = OTP_LOW_IMAGE_SIZE,
	.eeprom_ver = EEPROM_1000_EEPROM_VERSION,
	.eeprom_calib_ver = EEPROM_5000_TX_POWER_VERSION,
	.num_of_queues = IWL50_NUM_QUEUES,
	.num_of_ampdu_queues = IWL50_NUM_AMPDU_QUEUES,
	.mod_params = &iwl50_mod_params,
	.valid_tx_ant = ANT_A,
	.valid_rx_ant = ANT_AB,
	.pll_cfg_val = CSR50_ANA_PLL_CFG_VAL,
	.set_l0s = true,
	.use_bsm = false,
	.max_ll_items = OTP_MAX_LL_ITEMS_1000,
	.shadow_ram_support = false,
	.ht_greenfield_support = true,
	.led_compensation = 51,
	.chain_noise_num_beacons = IWL_CAL_NUM_BEACONS,
	.support_ct_kill_exit = true,
	.plcp_delta_threshold = IWL_MAX_PLCP_ERR_THRESHOLD_DEF,
};

MODULE_FIRMWARE(IWL1000_MODULE_FIRMWARE(IWL1000_UCODE_API_MAX));<|MERGE_RESOLUTION|>--- conflicted
+++ resolved
@@ -176,10 +176,7 @@
 	.dump_nic_event_log = iwl_dump_nic_event_log,
 	.dump_nic_error_log = iwl_dump_nic_error_log,
 	.dump_csr = iwl_dump_csr,
-<<<<<<< HEAD
-=======
 	.dump_fh = iwl_dump_fh,
->>>>>>> 5ffaf8a3
 	.init_alive_start = iwl5000_init_alive_start,
 	.alive_notify = iwl5000_alive_notify,
 	.send_tx_power = iwl5000_send_tx_power,
@@ -249,10 +246,7 @@
 	.use_rts_for_ht = true, /* use rts/cts protection */
 	.chain_noise_num_beacons = IWL_CAL_NUM_BEACONS,
 	.support_ct_kill_exit = true,
-<<<<<<< HEAD
-=======
 	.plcp_delta_threshold = IWL_MAX_PLCP_ERR_THRESHOLD_DEF,
->>>>>>> 5ffaf8a3
 };
 
 struct iwl_cfg iwl1000_bg_cfg = {
