--- conflicted
+++ resolved
@@ -276,12 +276,7 @@
 
 	clk_enable(rtap->clk);
 	writel(0, rtap->virtbase + COH901331_IRQ_MASK);
-<<<<<<< HEAD
-	clk_disable(rtap->clk);
-	clk_unprepare(rtap->clk);
-=======
 	clk_disable_unprepare(rtap->clk);
->>>>>>> 4a8e43fe
 }
 
 static struct platform_driver coh901331_driver = {
