--- conflicted
+++ resolved
@@ -94,17 +94,16 @@
 #define CPUINFO_PROC	"cpu model"
 #endif
 
-<<<<<<< HEAD
 #ifdef __arc__
 #define rmb()		asm volatile("" ::: "memory")
 #define cpu_relax()	rmb()
 #define CPUINFO_PROC	"Processor"
-=======
+#endif
+
 #ifdef __metag__
 #define rmb()		asm volatile("" ::: "memory")
 #define cpu_relax()	asm volatile("" ::: "memory")
 #define CPUINFO_PROC	"CPU"
->>>>>>> c60ac315
 #endif
 
 #include <time.h>
