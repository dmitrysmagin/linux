/*
 * Copyright (c) 2008, 2009 open80211s Ltd.
 * Authors:    Luis Carlos Cobo <luisca@cozybit.com>
 * 	       Javier Cardona <javier@cozybit.com>
 *
 * This program is free software; you can redistribute it and/or modify
 * it under the terms of the GNU General Public License version 2 as
 * published by the Free Software Foundation.
 */

#include <linux/slab.h>
#include <asm/unaligned.h>
#include "ieee80211_i.h"
#include "mesh.h"

static int mesh_allocated;
static struct kmem_cache *rm_cache;

bool mesh_action_is_path_sel(struct ieee80211_mgmt *mgmt)
{
	return (mgmt->u.action.u.mesh_action.action_code ==
			WLAN_MESH_ACTION_HWMP_PATH_SELECTION);
}

void ieee80211s_init(void)
{
	mesh_pathtbl_init();
	mesh_allocated = 1;
	rm_cache = kmem_cache_create("mesh_rmc", sizeof(struct rmc_entry),
				     0, 0, NULL);
}

void ieee80211s_stop(void)
{
	if (!mesh_allocated)
		return;
	mesh_pathtbl_unregister();
	kmem_cache_destroy(rm_cache);
}

static void ieee80211_mesh_housekeeping_timer(unsigned long data)
{
	struct ieee80211_sub_if_data *sdata = (void *) data;
	struct ieee80211_local *local = sdata->local;
	struct ieee80211_if_mesh *ifmsh = &sdata->u.mesh;

	set_bit(MESH_WORK_HOUSEKEEPING, &ifmsh->wrkq_flags);

	ieee80211_queue_work(&local->hw, &sdata->work);
}

/**
 * mesh_matches_local - check if the config of a mesh point matches ours
 *
 * @sdata: local mesh subif
 * @ie: information elements of a management frame from the mesh peer
 *
 * This function checks if the mesh configuration of a mesh point matches the
 * local mesh configuration, i.e. if both nodes belong to the same mesh network.
 */
bool mesh_matches_local(struct ieee80211_sub_if_data *sdata,
			struct ieee802_11_elems *ie)
{
	struct ieee80211_if_mesh *ifmsh = &sdata->u.mesh;
	struct ieee80211_local *local = sdata->local;
	u32 basic_rates = 0;
	struct cfg80211_chan_def sta_chan_def;

	/*
	 * As support for each feature is added, check for matching
	 * - On mesh config capabilities
	 *   - Power Save Support En
	 *   - Sync support enabled
	 *   - Sync support active
	 *   - Sync support required from peer
	 *   - MDA enabled
	 * - Power management control on fc
	 */
	if (!(ifmsh->mesh_id_len == ie->mesh_id_len &&
	     memcmp(ifmsh->mesh_id, ie->mesh_id, ie->mesh_id_len) == 0 &&
	     (ifmsh->mesh_pp_id == ie->mesh_config->meshconf_psel) &&
	     (ifmsh->mesh_pm_id == ie->mesh_config->meshconf_pmetric) &&
	     (ifmsh->mesh_cc_id == ie->mesh_config->meshconf_congest) &&
	     (ifmsh->mesh_sp_id == ie->mesh_config->meshconf_synch) &&
	     (ifmsh->mesh_auth_id == ie->mesh_config->meshconf_auth)))
		return false;

	ieee80211_sta_get_rates(local, ie, ieee80211_get_sdata_band(sdata),
				&basic_rates);

	if (sdata->vif.bss_conf.basic_rates != basic_rates)
		return false;

	ieee80211_ht_oper_to_chandef(sdata->vif.bss_conf.chandef.chan,
				     ie->ht_operation, &sta_chan_def);

	if (!cfg80211_chandef_compatible(&sdata->vif.bss_conf.chandef,
					 &sta_chan_def))
		return false;

	return true;
}

/**
 * mesh_peer_accepts_plinks - check if an mp is willing to establish peer links
 *
 * @ie: information elements of a management frame from the mesh peer
 */
bool mesh_peer_accepts_plinks(struct ieee802_11_elems *ie)
{
	return (ie->mesh_config->meshconf_cap &
			IEEE80211_MESHCONF_CAPAB_ACCEPT_PLINKS) != 0;
}

/**
 * mesh_accept_plinks_update - update accepting_plink in local mesh beacons
 *
 * @sdata: mesh interface in which mesh beacons are going to be updated
 *
 * Returns: beacon changed flag if the beacon content changed.
 */
u32 mesh_accept_plinks_update(struct ieee80211_sub_if_data *sdata)
{
	bool free_plinks;
	u32 changed = 0;

	/* In case mesh_plink_free_count > 0 and mesh_plinktbl_capacity == 0,
	 * the mesh interface might be able to establish plinks with peers that
	 * are already on the table but are not on PLINK_ESTAB state. However,
	 * in general the mesh interface is not accepting peer link requests
	 * from new peers, and that must be reflected in the beacon
	 */
	free_plinks = mesh_plink_availables(sdata);

	if (free_plinks != sdata->u.mesh.accepting_plinks) {
		sdata->u.mesh.accepting_plinks = free_plinks;
		changed = BSS_CHANGED_BEACON;
	}

	return changed;
}

/*
 * mesh_sta_cleanup - clean up any mesh sta state
 *
 * @sta: mesh sta to clean up.
 */
void mesh_sta_cleanup(struct sta_info *sta)
{
	struct ieee80211_sub_if_data *sdata = sta->sdata;
	u32 changed;

	/*
	 * maybe userspace handles peer allocation and peering, but in either
	 * case the beacon is still generated by the kernel and we might need
	 * an update.
	 */
	changed = mesh_accept_plinks_update(sdata);
	if (!sdata->u.mesh.user_mpm) {
		changed |= mesh_plink_deactivate(sta);
		del_timer_sync(&sta->plink_timer);
	}

	if (changed) {
		sdata_lock(sdata);
		ieee80211_mbss_info_change_notify(sdata, changed);
		sdata_unlock(sdata);
	}
}

int mesh_rmc_init(struct ieee80211_sub_if_data *sdata)
{
	int i;

	sdata->u.mesh.rmc = kmalloc(sizeof(struct mesh_rmc), GFP_KERNEL);
	if (!sdata->u.mesh.rmc)
		return -ENOMEM;
	sdata->u.mesh.rmc->idx_mask = RMC_BUCKETS - 1;
	for (i = 0; i < RMC_BUCKETS; i++)
		INIT_LIST_HEAD(&sdata->u.mesh.rmc->bucket[i]);
	return 0;
}

void mesh_rmc_free(struct ieee80211_sub_if_data *sdata)
{
	struct mesh_rmc *rmc = sdata->u.mesh.rmc;
	struct rmc_entry *p, *n;
	int i;

	if (!sdata->u.mesh.rmc)
		return;

	for (i = 0; i < RMC_BUCKETS; i++) {
		list_for_each_entry_safe(p, n, &rmc->bucket[i], list) {
			list_del(&p->list);
			kmem_cache_free(rm_cache, p);
		}
	}

	kfree(rmc);
	sdata->u.mesh.rmc = NULL;
}

/**
 * mesh_rmc_check - Check frame in recent multicast cache and add if absent.
 *
 * @sdata:	interface
 * @sa:		source address
 * @mesh_hdr:	mesh_header
 *
 * Returns: 0 if the frame is not in the cache, nonzero otherwise.
 *
 * Checks using the source address and the mesh sequence number if we have
 * received this frame lately. If the frame is not in the cache, it is added to
 * it.
 */
int mesh_rmc_check(struct ieee80211_sub_if_data *sdata,
		   const u8 *sa, struct ieee80211s_hdr *mesh_hdr)
{
	struct mesh_rmc *rmc = sdata->u.mesh.rmc;
	u32 seqnum = 0;
	int entries = 0;
	u8 idx;
	struct rmc_entry *p, *n;

	/* Don't care about endianness since only match matters */
	memcpy(&seqnum, &mesh_hdr->seqnum, sizeof(mesh_hdr->seqnum));
	idx = le32_to_cpu(mesh_hdr->seqnum) & rmc->idx_mask;
	list_for_each_entry_safe(p, n, &rmc->bucket[idx], list) {
		++entries;
		if (time_after(jiffies, p->exp_time) ||
		    entries == RMC_QUEUE_MAX_LEN) {
			list_del(&p->list);
			kmem_cache_free(rm_cache, p);
			--entries;
		} else if ((seqnum == p->seqnum) && ether_addr_equal(sa, p->sa))
			return -1;
	}

	p = kmem_cache_alloc(rm_cache, GFP_ATOMIC);
	if (!p)
		return 0;

	p->seqnum = seqnum;
	p->exp_time = jiffies + RMC_TIMEOUT;
	memcpy(p->sa, sa, ETH_ALEN);
	list_add(&p->list, &rmc->bucket[idx]);
	return 0;
}

int mesh_add_meshconf_ie(struct ieee80211_sub_if_data *sdata,
			 struct sk_buff *skb)
{
	struct ieee80211_if_mesh *ifmsh = &sdata->u.mesh;
	u8 *pos, neighbors;
	u8 meshconf_len = sizeof(struct ieee80211_meshconf_ie);

	if (skb_tailroom(skb) < 2 + meshconf_len)
		return -ENOMEM;

	pos = skb_put(skb, 2 + meshconf_len);
	*pos++ = WLAN_EID_MESH_CONFIG;
	*pos++ = meshconf_len;

	/* Active path selection protocol ID */
	*pos++ = ifmsh->mesh_pp_id;
	/* Active path selection metric ID   */
	*pos++ = ifmsh->mesh_pm_id;
	/* Congestion control mode identifier */
	*pos++ = ifmsh->mesh_cc_id;
	/* Synchronization protocol identifier */
	*pos++ = ifmsh->mesh_sp_id;
	/* Authentication Protocol identifier */
	*pos++ = ifmsh->mesh_auth_id;
	/* Mesh Formation Info - number of neighbors */
	neighbors = atomic_read(&ifmsh->estab_plinks);
	neighbors = min_t(int, neighbors, IEEE80211_MAX_MESH_PEERINGS);
	*pos++ = neighbors << 1;
	/* Mesh capability */
	*pos = IEEE80211_MESHCONF_CAPAB_FORWARDING;
	*pos |= ifmsh->accepting_plinks ?
			IEEE80211_MESHCONF_CAPAB_ACCEPT_PLINKS : 0x00;
	/* Mesh PS mode. See IEEE802.11-2012 8.4.2.100.8 */
	*pos |= ifmsh->ps_peers_deep_sleep ?
			IEEE80211_MESHCONF_CAPAB_POWER_SAVE_LEVEL : 0x00;
	*pos++ |= ifmsh->adjusting_tbtt ?
			IEEE80211_MESHCONF_CAPAB_TBTT_ADJUSTING : 0x00;
	*pos++ = 0x00;

	return 0;
}

int mesh_add_meshid_ie(struct ieee80211_sub_if_data *sdata, struct sk_buff *skb)
{
	struct ieee80211_if_mesh *ifmsh = &sdata->u.mesh;
	u8 *pos;

	if (skb_tailroom(skb) < 2 + ifmsh->mesh_id_len)
		return -ENOMEM;

	pos = skb_put(skb, 2 + ifmsh->mesh_id_len);
	*pos++ = WLAN_EID_MESH_ID;
	*pos++ = ifmsh->mesh_id_len;
	if (ifmsh->mesh_id_len)
		memcpy(pos, ifmsh->mesh_id, ifmsh->mesh_id_len);

	return 0;
}

static int mesh_add_awake_window_ie(struct ieee80211_sub_if_data *sdata,
				    struct sk_buff *skb)
{
	struct ieee80211_if_mesh *ifmsh = &sdata->u.mesh;
	u8 *pos;

	/* see IEEE802.11-2012 13.14.6 */
	if (ifmsh->ps_peers_light_sleep == 0 &&
	    ifmsh->ps_peers_deep_sleep == 0 &&
	    ifmsh->nonpeer_pm == NL80211_MESH_POWER_ACTIVE)
		return 0;

	if (skb_tailroom(skb) < 4)
		return -ENOMEM;

	pos = skb_put(skb, 2 + 2);
	*pos++ = WLAN_EID_MESH_AWAKE_WINDOW;
	*pos++ = 2;
	put_unaligned_le16(ifmsh->mshcfg.dot11MeshAwakeWindowDuration, pos);

	return 0;
}

int mesh_add_vendor_ies(struct ieee80211_sub_if_data *sdata,
			struct sk_buff *skb)
{
	struct ieee80211_if_mesh *ifmsh = &sdata->u.mesh;
	u8 offset, len;
	const u8 *data;

	if (!ifmsh->ie || !ifmsh->ie_len)
		return 0;

	/* fast-forward to vendor IEs */
	offset = ieee80211_ie_split_vendor(ifmsh->ie, ifmsh->ie_len, 0);

	if (offset) {
		len = ifmsh->ie_len - offset;
		data = ifmsh->ie + offset;
		if (skb_tailroom(skb) < len)
			return -ENOMEM;
		memcpy(skb_put(skb, len), data, len);
	}

	return 0;
}

int mesh_add_rsn_ie(struct ieee80211_sub_if_data *sdata, struct sk_buff *skb)
{
	struct ieee80211_if_mesh *ifmsh = &sdata->u.mesh;
	u8 len = 0;
	const u8 *data;

	if (!ifmsh->ie || !ifmsh->ie_len)
		return 0;

	/* find RSN IE */
	data = ifmsh->ie;
	while (data < ifmsh->ie + ifmsh->ie_len) {
		if (*data == WLAN_EID_RSN) {
			len = data[1] + 2;
			break;
		}
		data++;
	}

	if (len) {
		if (skb_tailroom(skb) < len)
			return -ENOMEM;
		memcpy(skb_put(skb, len), data, len);
	}

	return 0;
}

static int mesh_add_ds_params_ie(struct ieee80211_sub_if_data *sdata,
				 struct sk_buff *skb)
{
	struct ieee80211_chanctx_conf *chanctx_conf;
	struct ieee80211_channel *chan;
	u8 *pos;

	if (skb_tailroom(skb) < 3)
		return -ENOMEM;

	rcu_read_lock();
	chanctx_conf = rcu_dereference(sdata->vif.chanctx_conf);
	if (WARN_ON(!chanctx_conf)) {
		rcu_read_unlock();
		return -EINVAL;
	}
	chan = chanctx_conf->def.chan;
	rcu_read_unlock();

	pos = skb_put(skb, 2 + 1);
	*pos++ = WLAN_EID_DS_PARAMS;
	*pos++ = 1;
	*pos++ = ieee80211_frequency_to_channel(chan->center_freq);

	return 0;
}

int mesh_add_ht_cap_ie(struct ieee80211_sub_if_data *sdata,
		       struct sk_buff *skb)
{
	struct ieee80211_local *local = sdata->local;
	enum ieee80211_band band = ieee80211_get_sdata_band(sdata);
	struct ieee80211_supported_band *sband;
	u8 *pos;

	sband = local->hw.wiphy->bands[band];
	if (!sband->ht_cap.ht_supported ||
	    sdata->vif.bss_conf.chandef.width == NL80211_CHAN_WIDTH_20_NOHT)
		return 0;

	if (skb_tailroom(skb) < 2 + sizeof(struct ieee80211_ht_cap))
		return -ENOMEM;

	pos = skb_put(skb, 2 + sizeof(struct ieee80211_ht_cap));
	ieee80211_ie_build_ht_cap(pos, &sband->ht_cap, sband->ht_cap.cap);

	return 0;
}

int mesh_add_ht_oper_ie(struct ieee80211_sub_if_data *sdata,
			struct sk_buff *skb)
{
	struct ieee80211_local *local = sdata->local;
	struct ieee80211_chanctx_conf *chanctx_conf;
	struct ieee80211_channel *channel;
	enum nl80211_channel_type channel_type =
		cfg80211_get_chandef_type(&sdata->vif.bss_conf.chandef);
	struct ieee80211_supported_band *sband;
	struct ieee80211_sta_ht_cap *ht_cap;
	u8 *pos;

	rcu_read_lock();
	chanctx_conf = rcu_dereference(sdata->vif.chanctx_conf);
	if (WARN_ON(!chanctx_conf)) {
		rcu_read_unlock();
		return -EINVAL;
	}
	channel = chanctx_conf->def.chan;
	rcu_read_unlock();

	sband = local->hw.wiphy->bands[channel->band];
	ht_cap = &sband->ht_cap;

	if (!ht_cap->ht_supported || channel_type == NL80211_CHAN_NO_HT)
		return 0;

	if (skb_tailroom(skb) < 2 + sizeof(struct ieee80211_ht_operation))
		return -ENOMEM;

	pos = skb_put(skb, 2 + sizeof(struct ieee80211_ht_operation));
	ieee80211_ie_build_ht_oper(pos, ht_cap, &sdata->vif.bss_conf.chandef,
				   sdata->vif.bss_conf.ht_operation_mode);

	return 0;
}

static void ieee80211_mesh_path_timer(unsigned long data)
{
	struct ieee80211_sub_if_data *sdata =
		(struct ieee80211_sub_if_data *) data;

	ieee80211_queue_work(&sdata->local->hw, &sdata->work);
}

static void ieee80211_mesh_path_root_timer(unsigned long data)
{
	struct ieee80211_sub_if_data *sdata =
		(struct ieee80211_sub_if_data *) data;
	struct ieee80211_if_mesh *ifmsh = &sdata->u.mesh;

	set_bit(MESH_WORK_ROOT, &ifmsh->wrkq_flags);

	ieee80211_queue_work(&sdata->local->hw, &sdata->work);
}

void ieee80211_mesh_root_setup(struct ieee80211_if_mesh *ifmsh)
{
	if (ifmsh->mshcfg.dot11MeshHWMPRootMode > IEEE80211_ROOTMODE_ROOT)
		set_bit(MESH_WORK_ROOT, &ifmsh->wrkq_flags);
	else {
		clear_bit(MESH_WORK_ROOT, &ifmsh->wrkq_flags);
		/* stop running timer */
		del_timer_sync(&ifmsh->mesh_path_root_timer);
	}
}

/**
 * ieee80211_fill_mesh_addresses - fill addresses of a locally originated mesh frame
 * @hdr:	802.11 frame header
 * @fc:		frame control field
 * @meshda:	destination address in the mesh
 * @meshsa:	source address address in the mesh.  Same as TA, as frame is
 *              locally originated.
 *
 * Return the length of the 802.11 (does not include a mesh control header)
 */
int ieee80211_fill_mesh_addresses(struct ieee80211_hdr *hdr, __le16 *fc,
				  const u8 *meshda, const u8 *meshsa)
{
	if (is_multicast_ether_addr(meshda)) {
		*fc |= cpu_to_le16(IEEE80211_FCTL_FROMDS);
		/* DA TA SA */
		memcpy(hdr->addr1, meshda, ETH_ALEN);
		memcpy(hdr->addr2, meshsa, ETH_ALEN);
		memcpy(hdr->addr3, meshsa, ETH_ALEN);
		return 24;
	} else {
		*fc |= cpu_to_le16(IEEE80211_FCTL_FROMDS | IEEE80211_FCTL_TODS);
		/* RA TA DA SA */
		memset(hdr->addr1, 0, ETH_ALEN);   /* RA is resolved later */
		memcpy(hdr->addr2, meshsa, ETH_ALEN);
		memcpy(hdr->addr3, meshda, ETH_ALEN);
		memcpy(hdr->addr4, meshsa, ETH_ALEN);
		return 30;
	}
}

/**
 * ieee80211_new_mesh_header - create a new mesh header
 * @sdata:	mesh interface to be used
 * @meshhdr:    uninitialized mesh header
 * @addr4or5:   1st address in the ae header, which may correspond to address 4
 *              (if addr6 is NULL) or address 5 (if addr6 is present). It may
 *              be NULL.
 * @addr6:	2nd address in the ae header, which corresponds to addr6 of the
 *              mesh frame
 *
 * Return the header length.
 */
int ieee80211_new_mesh_header(struct ieee80211_sub_if_data *sdata,
			      struct ieee80211s_hdr *meshhdr,
			      const char *addr4or5, const char *addr6)
{
	if (WARN_ON(!addr4or5 && addr6))
		return 0;

	memset(meshhdr, 0, sizeof(*meshhdr));

	meshhdr->ttl = sdata->u.mesh.mshcfg.dot11MeshTTL;

	/* FIXME: racy -- TX on multiple queues can be concurrent */
	put_unaligned(cpu_to_le32(sdata->u.mesh.mesh_seqnum), &meshhdr->seqnum);
	sdata->u.mesh.mesh_seqnum++;

	if (addr4or5 && !addr6) {
		meshhdr->flags |= MESH_FLAGS_AE_A4;
		memcpy(meshhdr->eaddr1, addr4or5, ETH_ALEN);
		return 2 * ETH_ALEN;
	} else if (addr4or5 && addr6) {
		meshhdr->flags |= MESH_FLAGS_AE_A5_A6;
		memcpy(meshhdr->eaddr1, addr4or5, ETH_ALEN);
		memcpy(meshhdr->eaddr2, addr6, ETH_ALEN);
		return 3 * ETH_ALEN;
	}

	return ETH_ALEN;
}

static void ieee80211_mesh_housekeeping(struct ieee80211_sub_if_data *sdata)
{
	struct ieee80211_if_mesh *ifmsh = &sdata->u.mesh;
	u32 changed;

	ieee80211_sta_expire(sdata, ifmsh->mshcfg.plink_timeout * HZ);
	mesh_path_expire(sdata);

	changed = mesh_accept_plinks_update(sdata);
	sdata_lock(sdata);
	ieee80211_mbss_info_change_notify(sdata, changed);
	sdata_unlock(sdata);

	mod_timer(&ifmsh->housekeeping_timer,
		  round_jiffies(jiffies +
				IEEE80211_MESH_HOUSEKEEPING_INTERVAL));
}

static void ieee80211_mesh_rootpath(struct ieee80211_sub_if_data *sdata)
{
	struct ieee80211_if_mesh *ifmsh = &sdata->u.mesh;
	u32 interval;

	mesh_path_tx_root_frame(sdata);

	if (ifmsh->mshcfg.dot11MeshHWMPRootMode == IEEE80211_PROACTIVE_RANN)
		interval = ifmsh->mshcfg.dot11MeshHWMPRannInterval;
	else
		interval = ifmsh->mshcfg.dot11MeshHWMProotInterval;

	mod_timer(&ifmsh->mesh_path_root_timer,
		  round_jiffies(TU_TO_EXP_TIME(interval)));
}

static int
ieee80211_mesh_build_beacon(struct ieee80211_if_mesh *ifmsh)
{
	struct beacon_data *bcn;
	int head_len, tail_len;
	struct sk_buff *skb;
	struct ieee80211_mgmt *mgmt;
	struct ieee80211_chanctx_conf *chanctx_conf;
	enum ieee80211_band band;
	u8 *pos;
	struct ieee80211_sub_if_data *sdata;
	int hdr_len = offsetof(struct ieee80211_mgmt, u.beacon) +
		      sizeof(mgmt->u.beacon);

	sdata = container_of(ifmsh, struct ieee80211_sub_if_data, u.mesh);
	rcu_read_lock();
	chanctx_conf = rcu_dereference(sdata->vif.chanctx_conf);
	band = chanctx_conf->def.chan->band;
	rcu_read_unlock();

	head_len = hdr_len +
		   2 + /* NULL SSID */
		   2 + 8 + /* supported rates */
		   2 + 3; /* DS params */
	tail_len = 2 + (IEEE80211_MAX_SUPP_RATES - 8) +
		   2 + sizeof(struct ieee80211_ht_cap) +
		   2 + sizeof(struct ieee80211_ht_operation) +
		   2 + ifmsh->mesh_id_len +
		   2 + sizeof(struct ieee80211_meshconf_ie) +
		   2 + sizeof(__le16) + /* awake window */
		   ifmsh->ie_len;

	bcn = kzalloc(sizeof(*bcn) + head_len + tail_len, GFP_KERNEL);
	/* need an skb for IE builders to operate on */
	skb = dev_alloc_skb(max(head_len, tail_len));

	if (!bcn || !skb)
		goto out_free;

	/*
	 * pointers go into the block we allocated,
	 * memory is | beacon_data | head | tail |
	 */
	bcn->head = ((u8 *) bcn) + sizeof(*bcn);

	/* fill in the head */
	mgmt = (struct ieee80211_mgmt *) skb_put(skb, hdr_len);
	memset(mgmt, 0, hdr_len);
	mgmt->frame_control = cpu_to_le16(IEEE80211_FTYPE_MGMT |
					  IEEE80211_STYPE_BEACON);
	eth_broadcast_addr(mgmt->da);
	memcpy(mgmt->sa, sdata->vif.addr, ETH_ALEN);
	memcpy(mgmt->bssid, sdata->vif.addr, ETH_ALEN);
	ieee80211_mps_set_frame_flags(sdata, NULL, (void *) mgmt);
	mgmt->u.beacon.beacon_int =
		cpu_to_le16(sdata->vif.bss_conf.beacon_int);
	mgmt->u.beacon.capab_info |= cpu_to_le16(
		sdata->u.mesh.security ? WLAN_CAPABILITY_PRIVACY : 0);

	pos = skb_put(skb, 2);
	*pos++ = WLAN_EID_SSID;
	*pos++ = 0x0;

	if (ieee80211_add_srates_ie(sdata, skb, true, band) ||
	    mesh_add_ds_params_ie(sdata, skb))
		goto out_free;

	bcn->head_len = skb->len;
	memcpy(bcn->head, skb->data, bcn->head_len);

	/* now the tail */
	skb_trim(skb, 0);
	bcn->tail = bcn->head + bcn->head_len;

	if (ieee80211_add_ext_srates_ie(sdata, skb, true, band) ||
	    mesh_add_rsn_ie(sdata, skb) ||
	    mesh_add_ht_cap_ie(sdata, skb) ||
	    mesh_add_ht_oper_ie(sdata, skb) ||
	    mesh_add_meshid_ie(sdata, skb) ||
	    mesh_add_meshconf_ie(sdata, skb) ||
	    mesh_add_awake_window_ie(sdata, skb) ||
	    mesh_add_vendor_ies(sdata, skb))
		goto out_free;

	bcn->tail_len = skb->len;
	memcpy(bcn->tail, skb->data, bcn->tail_len);

	dev_kfree_skb(skb);
	rcu_assign_pointer(ifmsh->beacon, bcn);
	return 0;
out_free:
	kfree(bcn);
	dev_kfree_skb(skb);
	return -ENOMEM;
}

static int
ieee80211_mesh_rebuild_beacon(struct ieee80211_sub_if_data *sdata)
{
	struct beacon_data *old_bcn;
	int ret;

	old_bcn = rcu_dereference_protected(sdata->u.mesh.beacon,
					    lockdep_is_held(&sdata->wdev.mtx));
	ret = ieee80211_mesh_build_beacon(&sdata->u.mesh);
	if (ret)
		/* just reuse old beacon */
		return ret;

	if (old_bcn)
		kfree_rcu(old_bcn, rcu_head);
	return 0;
}

void ieee80211_mbss_info_change_notify(struct ieee80211_sub_if_data *sdata,
				       u32 changed)
{
	if (sdata->vif.bss_conf.enable_beacon &&
	    (changed & (BSS_CHANGED_BEACON |
			BSS_CHANGED_HT |
			BSS_CHANGED_BASIC_RATES |
			BSS_CHANGED_BEACON_INT)))
		if (ieee80211_mesh_rebuild_beacon(sdata))
			return;
	ieee80211_bss_info_change_notify(sdata, changed);
}

int ieee80211_start_mesh(struct ieee80211_sub_if_data *sdata)
{
	struct ieee80211_if_mesh *ifmsh = &sdata->u.mesh;
	struct ieee80211_local *local = sdata->local;
	u32 changed = BSS_CHANGED_BEACON |
		      BSS_CHANGED_BEACON_ENABLED |
		      BSS_CHANGED_HT |
		      BSS_CHANGED_BASIC_RATES |
		      BSS_CHANGED_BEACON_INT;
<<<<<<< HEAD
	enum ieee80211_band band = ieee80211_get_sdata_band(sdata);
	struct ieee80211_supported_band *sband =
					sdata->local->hw.wiphy->bands[band];
=======
>>>>>>> b887664d

	local->fif_other_bss++;
	/* mesh ifaces must set allmulti to forward mcast traffic */
	atomic_inc(&local->iff_allmultis);
	ieee80211_configure_filter(local);

	ifmsh->mesh_cc_id = 0;	/* Disabled */
	/* register sync ops from extensible synchronization framework */
	ifmsh->sync_ops = ieee80211_mesh_sync_ops_get(ifmsh->mesh_sp_id);
	ifmsh->adjusting_tbtt = false;
	ifmsh->sync_offset_clockdrift_max = 0;
	set_bit(MESH_WORK_HOUSEKEEPING, &ifmsh->wrkq_flags);
	ieee80211_mesh_root_setup(ifmsh);
	ieee80211_queue_work(&local->hw, &sdata->work);
	sdata->vif.bss_conf.ht_operation_mode =
				ifmsh->mshcfg.ht_opmode;
	sdata->vif.bss_conf.enable_beacon = true;
<<<<<<< HEAD
	sdata->vif.bss_conf.basic_rates = ieee80211_mandatory_rates(sband);
=======
>>>>>>> b887664d

	changed |= ieee80211_mps_local_status_update(sdata);

	if (ieee80211_mesh_build_beacon(ifmsh)) {
		ieee80211_stop_mesh(sdata);
		return -ENOMEM;
	}

	ieee80211_bss_info_change_notify(sdata, changed);

	netif_carrier_on(sdata->dev);
	return 0;
}

void ieee80211_stop_mesh(struct ieee80211_sub_if_data *sdata)
{
	struct ieee80211_local *local = sdata->local;
	struct ieee80211_if_mesh *ifmsh = &sdata->u.mesh;
	struct beacon_data *bcn;

	netif_carrier_off(sdata->dev);

	/* stop the beacon */
	ifmsh->mesh_id_len = 0;
	sdata->vif.bss_conf.enable_beacon = false;
	clear_bit(SDATA_STATE_OFFCHANNEL_BEACON_STOPPED, &sdata->state);
	ieee80211_bss_info_change_notify(sdata, BSS_CHANGED_BEACON_ENABLED);
<<<<<<< HEAD
	sdata_lock(sdata);
=======
>>>>>>> b887664d
	bcn = rcu_dereference_protected(ifmsh->beacon,
					lockdep_is_held(&sdata->wdev.mtx));
	rcu_assign_pointer(ifmsh->beacon, NULL);
	kfree_rcu(bcn, rcu_head);
<<<<<<< HEAD
	sdata_unlock(sdata);
=======
>>>>>>> b887664d

	/* flush STAs and mpaths on this iface */
	sta_info_flush(sdata);
	mesh_path_flush_by_iface(sdata);

	/* free all potentially still buffered group-addressed frames */
	local->total_ps_buffered -= skb_queue_len(&ifmsh->ps.bc_buf);
	skb_queue_purge(&ifmsh->ps.bc_buf);

	del_timer_sync(&sdata->u.mesh.housekeeping_timer);
	del_timer_sync(&sdata->u.mesh.mesh_path_root_timer);
	del_timer_sync(&sdata->u.mesh.mesh_path_timer);

	local->fif_other_bss--;
	atomic_dec(&local->iff_allmultis);
	ieee80211_configure_filter(local);
}

static void
ieee80211_mesh_rx_probe_req(struct ieee80211_sub_if_data *sdata,
			    struct ieee80211_mgmt *mgmt, size_t len)
{
	struct ieee80211_local *local = sdata->local;
	struct ieee80211_if_mesh *ifmsh = &sdata->u.mesh;
	struct sk_buff *presp;
	struct beacon_data *bcn;
	struct ieee80211_mgmt *hdr;
	struct ieee802_11_elems elems;
	size_t baselen;
	u8 *pos;

	pos = mgmt->u.probe_req.variable;
	baselen = (u8 *) pos - (u8 *) mgmt;
	if (baselen > len)
		return;

	ieee802_11_parse_elems(pos, len - baselen, false, &elems);

	/* 802.11-2012 10.1.4.3.2 */
	if ((!ether_addr_equal(mgmt->da, sdata->vif.addr) &&
	     !is_broadcast_ether_addr(mgmt->da)) ||
	    elems.ssid_len != 0)
		return;

	if (elems.mesh_id_len != 0 &&
	    (elems.mesh_id_len != ifmsh->mesh_id_len ||
	     memcmp(elems.mesh_id, ifmsh->mesh_id, ifmsh->mesh_id_len)))
		return;

	rcu_read_lock();
	bcn = rcu_dereference(ifmsh->beacon);

	if (!bcn)
		goto out;

	presp = dev_alloc_skb(local->tx_headroom +
			      bcn->head_len + bcn->tail_len);
	if (!presp)
		goto out;

	skb_reserve(presp, local->tx_headroom);
	memcpy(skb_put(presp, bcn->head_len), bcn->head, bcn->head_len);
	memcpy(skb_put(presp, bcn->tail_len), bcn->tail, bcn->tail_len);
	hdr = (struct ieee80211_mgmt *) presp->data;
	hdr->frame_control = cpu_to_le16(IEEE80211_FTYPE_MGMT |
					 IEEE80211_STYPE_PROBE_RESP);
	memcpy(hdr->da, mgmt->sa, ETH_ALEN);
	IEEE80211_SKB_CB(presp)->flags |= IEEE80211_TX_INTFL_DONT_ENCRYPT;
	ieee80211_tx_skb(sdata, presp);
out:
	rcu_read_unlock();
}

static void ieee80211_mesh_rx_bcn_presp(struct ieee80211_sub_if_data *sdata,
					u16 stype,
					struct ieee80211_mgmt *mgmt,
					size_t len,
					struct ieee80211_rx_status *rx_status)
{
	struct ieee80211_local *local = sdata->local;
	struct ieee80211_if_mesh *ifmsh = &sdata->u.mesh;
	struct ieee802_11_elems elems;
	struct ieee80211_channel *channel;
	size_t baselen;
	int freq;
	enum ieee80211_band band = rx_status->band;

	/* ignore ProbeResp to foreign address */
	if (stype == IEEE80211_STYPE_PROBE_RESP &&
	    !ether_addr_equal(mgmt->da, sdata->vif.addr))
		return;

	baselen = (u8 *) mgmt->u.probe_resp.variable - (u8 *) mgmt;
	if (baselen > len)
		return;

	ieee802_11_parse_elems(mgmt->u.probe_resp.variable, len - baselen,
			       false, &elems);

	/* ignore non-mesh or secure / unsecure mismatch */
	if ((!elems.mesh_id || !elems.mesh_config) ||
	    (elems.rsn && sdata->u.mesh.security == IEEE80211_MESH_SEC_NONE) ||
	    (!elems.rsn && sdata->u.mesh.security != IEEE80211_MESH_SEC_NONE))
		return;

	if (elems.ds_params)
		freq = ieee80211_channel_to_frequency(elems.ds_params[0], band);
	else
		freq = rx_status->freq;

	channel = ieee80211_get_channel(local->hw.wiphy, freq);

	if (!channel || channel->flags & IEEE80211_CHAN_DISABLED)
		return;

	if (mesh_matches_local(sdata, &elems))
		mesh_neighbour_update(sdata, mgmt->sa, &elems);

	if (ifmsh->sync_ops)
		ifmsh->sync_ops->rx_bcn_presp(sdata,
			stype, mgmt, &elems, rx_status);
}

static void ieee80211_mesh_rx_mgmt_action(struct ieee80211_sub_if_data *sdata,
					  struct ieee80211_mgmt *mgmt,
					  size_t len,
					  struct ieee80211_rx_status *rx_status)
{
	switch (mgmt->u.action.category) {
	case WLAN_CATEGORY_SELF_PROTECTED:
		switch (mgmt->u.action.u.self_prot.action_code) {
		case WLAN_SP_MESH_PEERING_OPEN:
		case WLAN_SP_MESH_PEERING_CLOSE:
		case WLAN_SP_MESH_PEERING_CONFIRM:
			mesh_rx_plink_frame(sdata, mgmt, len, rx_status);
			break;
		}
		break;
	case WLAN_CATEGORY_MESH_ACTION:
		if (mesh_action_is_path_sel(mgmt))
			mesh_rx_path_sel_frame(sdata, mgmt, len);
		break;
	}
}

void ieee80211_mesh_rx_queued_mgmt(struct ieee80211_sub_if_data *sdata,
				   struct sk_buff *skb)
{
	struct ieee80211_rx_status *rx_status;
	struct ieee80211_mgmt *mgmt;
	u16 stype;

	sdata_lock(sdata);

	/* mesh already went down */
	if (!sdata->wdev.mesh_id_len)
		goto out;

	rx_status = IEEE80211_SKB_RXCB(skb);
	mgmt = (struct ieee80211_mgmt *) skb->data;
	stype = le16_to_cpu(mgmt->frame_control) & IEEE80211_FCTL_STYPE;

	switch (stype) {
	case IEEE80211_STYPE_PROBE_RESP:
	case IEEE80211_STYPE_BEACON:
		ieee80211_mesh_rx_bcn_presp(sdata, stype, mgmt, skb->len,
					    rx_status);
		break;
	case IEEE80211_STYPE_PROBE_REQ:
		ieee80211_mesh_rx_probe_req(sdata, mgmt, skb->len);
		break;
	case IEEE80211_STYPE_ACTION:
		ieee80211_mesh_rx_mgmt_action(sdata, mgmt, skb->len, rx_status);
		break;
	}
out:
	sdata_unlock(sdata);
}

void ieee80211_mesh_work(struct ieee80211_sub_if_data *sdata)
{
	struct ieee80211_if_mesh *ifmsh = &sdata->u.mesh;

	sdata_lock(sdata);

	/* mesh already went down */
	if (!sdata->wdev.mesh_id_len)
		goto out;

	if (ifmsh->preq_queue_len &&
	    time_after(jiffies,
		       ifmsh->last_preq + msecs_to_jiffies(ifmsh->mshcfg.dot11MeshHWMPpreqMinInterval)))
		mesh_path_start_discovery(sdata);

	if (test_and_clear_bit(MESH_WORK_GROW_MPATH_TABLE, &ifmsh->wrkq_flags))
		mesh_mpath_table_grow();

	if (test_and_clear_bit(MESH_WORK_GROW_MPP_TABLE, &ifmsh->wrkq_flags))
		mesh_mpp_table_grow();

	if (test_and_clear_bit(MESH_WORK_HOUSEKEEPING, &ifmsh->wrkq_flags))
		ieee80211_mesh_housekeeping(sdata);

	if (test_and_clear_bit(MESH_WORK_ROOT, &ifmsh->wrkq_flags))
		ieee80211_mesh_rootpath(sdata);

	if (test_and_clear_bit(MESH_WORK_DRIFT_ADJUST, &ifmsh->wrkq_flags))
		mesh_sync_adjust_tbtt(sdata);

out:
	sdata_unlock(sdata);
}

void ieee80211_mesh_notify_scan_completed(struct ieee80211_local *local)
{
	struct ieee80211_sub_if_data *sdata;

	rcu_read_lock();
	list_for_each_entry_rcu(sdata, &local->interfaces, list)
		if (ieee80211_vif_is_mesh(&sdata->vif) &&
		    ieee80211_sdata_running(sdata))
			ieee80211_queue_work(&local->hw, &sdata->work);
	rcu_read_unlock();
}

void ieee80211_mesh_init_sdata(struct ieee80211_sub_if_data *sdata)
{
	struct ieee80211_if_mesh *ifmsh = &sdata->u.mesh;
	static u8 zero_addr[ETH_ALEN] = {};

	setup_timer(&ifmsh->housekeeping_timer,
		    ieee80211_mesh_housekeeping_timer,
		    (unsigned long) sdata);

	ifmsh->accepting_plinks = true;
	ifmsh->preq_id = 0;
	ifmsh->sn = 0;
	ifmsh->num_gates = 0;
	atomic_set(&ifmsh->mpaths, 0);
	mesh_rmc_init(sdata);
	ifmsh->last_preq = jiffies;
	ifmsh->next_perr = jiffies;
	/* Allocate all mesh structures when creating the first mesh interface. */
	if (!mesh_allocated)
		ieee80211s_init();
	setup_timer(&ifmsh->mesh_path_timer,
		    ieee80211_mesh_path_timer,
		    (unsigned long) sdata);
	setup_timer(&ifmsh->mesh_path_root_timer,
		    ieee80211_mesh_path_root_timer,
		    (unsigned long) sdata);
	INIT_LIST_HEAD(&ifmsh->preq_queue.list);
	skb_queue_head_init(&ifmsh->ps.bc_buf);
	spin_lock_init(&ifmsh->mesh_preq_queue_lock);
	spin_lock_init(&ifmsh->sync_offset_lock);
	RCU_INIT_POINTER(ifmsh->beacon, NULL);

	sdata->vif.bss_conf.bssid = zero_addr;
}<|MERGE_RESOLUTION|>--- conflicted
+++ resolved
@@ -579,9 +579,7 @@
 	mesh_path_expire(sdata);
 
 	changed = mesh_accept_plinks_update(sdata);
-	sdata_lock(sdata);
 	ieee80211_mbss_info_change_notify(sdata, changed);
-	sdata_unlock(sdata);
 
 	mod_timer(&ifmsh->housekeeping_timer,
 		  round_jiffies(jiffies +
@@ -740,12 +738,6 @@
 		      BSS_CHANGED_HT |
 		      BSS_CHANGED_BASIC_RATES |
 		      BSS_CHANGED_BEACON_INT;
-<<<<<<< HEAD
-	enum ieee80211_band band = ieee80211_get_sdata_band(sdata);
-	struct ieee80211_supported_band *sband =
-					sdata->local->hw.wiphy->bands[band];
-=======
->>>>>>> b887664d
 
 	local->fif_other_bss++;
 	/* mesh ifaces must set allmulti to forward mcast traffic */
@@ -763,10 +755,6 @@
 	sdata->vif.bss_conf.ht_operation_mode =
 				ifmsh->mshcfg.ht_opmode;
 	sdata->vif.bss_conf.enable_beacon = true;
-<<<<<<< HEAD
-	sdata->vif.bss_conf.basic_rates = ieee80211_mandatory_rates(sband);
-=======
->>>>>>> b887664d
 
 	changed |= ieee80211_mps_local_status_update(sdata);
 
@@ -794,18 +782,10 @@
 	sdata->vif.bss_conf.enable_beacon = false;
 	clear_bit(SDATA_STATE_OFFCHANNEL_BEACON_STOPPED, &sdata->state);
 	ieee80211_bss_info_change_notify(sdata, BSS_CHANGED_BEACON_ENABLED);
-<<<<<<< HEAD
-	sdata_lock(sdata);
-=======
->>>>>>> b887664d
 	bcn = rcu_dereference_protected(ifmsh->beacon,
 					lockdep_is_held(&sdata->wdev.mtx));
 	rcu_assign_pointer(ifmsh->beacon, NULL);
 	kfree_rcu(bcn, rcu_head);
-<<<<<<< HEAD
-	sdata_unlock(sdata);
-=======
->>>>>>> b887664d
 
 	/* flush STAs and mpaths on this iface */
 	sta_info_flush(sdata);
