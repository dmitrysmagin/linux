--- conflicted
+++ resolved
@@ -1118,14 +1118,9 @@
 			dev_err(&pdev->dev, "Unable to get drvdata\n");
 			return -EFAULT;
 		}
-<<<<<<< HEAD
-		snd_soc_register_dai(&sec_dai->pdev->dev,
-			&sec_dai->i2s_dai_drv);
-=======
 		snd_soc_register_component(&sec_dai->pdev->dev,
 					   &samsung_i2s_component,
 					   &sec_dai->i2s_dai_drv, 1);
->>>>>>> d486fea6
 		asoc_dma_platform_register(&pdev->dev);
 		return 0;
 	}
